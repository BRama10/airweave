---
title: "Outlook Mail"
description: "Outlook Mail integration with Airweave"
---

{/* AUTO-GENERATED CONTENT START */}



<div className="connector-header">
  <img src="icon.svg" alt="Outlook Mail logo" width="72" height="72" className="connector-icon" />
  <div className="connector-info">
    <h1>Outlook Mail</h1>
    <p>Connect your Outlook Mail data to Airweave</p>
  </div>
</div>

## Overview

The Outlook Mail connector allows you to sync data from Outlook Mail into Airweave, making it available for search and retrieval by your agents.

## Configuration


### OutlookMailSource

Outlook Mail source implementation (read-only).

Retrieves and yields Outlook mail folders, messages and attachments.


<Card
  title="View Source Code"
  icon="brands github"
  href="https://github.com/airweave-ai/airweave/tree/main/backend/airweave/platform/sources/outlook_mail.py"
>
  Explore the Outlook Mail connector implementation
</Card>

### Authentication

This connector uses **OAuth 2.0 with rotating refresh token**.

<Card
  title="Authentication Configuration"
  className="auth-config-card"
  style={{ backgroundColor: 'rgba(0, 0, 0, 0.1)', padding: '16px', marginBottom: '24px' }}
>

Outlook Mail authentication credentials schema.
<ParamField
  path="refresh_token"
  type="str"
  required={true}
>
  The refresh token for your Outlook Mail app.
</ParamField>
<ParamField
  path="access_token"
  type="str"
  required={true}
>
  The access token for your Outlook Mail app.
</ParamField>
</Card>


## Entities

The following data models are available for this connector:

<Accordion title="OutlookMailFolderEntity">

Schema for an Outlook mail folder.

See:
  https://learn.microsoft.com/en-us/graph/api/resources/mailfolder?view=graph-rest-1.0

| Field | Type | Description |
|-------|------|-------------|
| display_name | str | Display name of the mail folder (e.g., 'Inbox'). |
| parent_folder_id | Optional[str] | ID of the parent mail folder, if any. |
| child_folder_count | Optional[int] | Number of child mail folders under this folder. |
| total_item_count | Optional[int] | Total number of items (messages) in this folder. |
| unread_item_count | Optional[int] | Number of unread items in this folder. |
| well_known_name | Optional[str] | Well-known name of this folder if applicable (e.g., 'inbox'). |

</Accordion>
<Accordion title="OutlookMessageEntity">

Schema for Outlook message entities.

Reference: https://learn.microsoft.com/en-us/graph/api/resources/message?view=graph-rest-1.0
<<<<<<< HEAD

| Field | Type | Description |
|-------|------|-------------|
| folder_name | str | Name of the folder containing this message |
| subject | Optional[str] | Subject line of the message |
| sender | Optional[str] | Email address of the sender |
| to_recipients | List[str] | Recipients of the message |
| cc_recipients | List[str] | CC recipients |
| sent_date | Optional[datetime] | Date the message was sent |
| received_date | Optional[datetime] | Date the message was received |
| body_preview | Optional[str] | Preview of the message body content |
| body_content | Optional[str] | Full message body content |
| is_read | bool | Whether the message has been read |
| is_draft | bool | Whether the message is a draft |
| importance | Optional[str] | Importance level (Low, Normal, High) |
| has_attachments | bool | Whether the message has attachments |
| internet_message_id | Optional[str] | Internet message ID |

</Accordion>
<Accordion title="OutlookAttachmentEntity">

Schema for Outlook attachment entities.

Reference: https://learn.microsoft.com/en-us/graph/api/resources/fileattachment?view=graph-rest-1.0

| Field | Type | Description |
|-------|------|-------------|
| message_id | str | ID of the message this attachment belongs to |
| attachment_id | str | Outlook's attachment ID |
| content_type | Optional[str] | Content type of the attachment |
| is_inline | bool | Whether this is an inline attachment |
| content_id | Optional[str] | Content ID for inline attachments |
| metadata | Dict[str, Any] | Additional metadata about the attachment |
=======

| Field | Type | Description |
|-------|------|-------------|
| folder_name | str | Name of the folder containing this message |
| subject | Optional[str] | Subject line of the message |
| sender | Optional[str] | Email address of the sender |
| to_recipients | List[str] | Recipients of the message |
| cc_recipients | List[str] | CC recipients |
| sent_date | Optional[datetime] | Date the message was sent |
| received_date | Optional[datetime] | Date the message was received |
| body_preview | Optional[str] | Brief snippet of the message content |
| body_content | Optional[str] | Full message body content |
| is_read | bool | Whether the message has been read |
| is_draft | bool | Whether the message is a draft |
| importance | Optional[str] | Importance level (Low, Normal, High) |
| has_attachments | bool | Whether the message has attachments |
| internet_message_id | Optional[str] | Internet message ID |
>>>>>>> 97667d9b

</Accordion>




{/* AUTO-GENERATED CONTENT END */}<|MERGE_RESOLUTION|>--- conflicted
+++ resolved
@@ -27,6 +27,7 @@
 Outlook Mail source implementation (read-only).
 
 Retrieves and yields Outlook mail folders, messages and attachments.
+Retrieves and yields Outlook mail folders, messages and attachments.
 
 
 <Card
@@ -39,6 +40,30 @@
 
 ### Authentication
 
+This connector uses **OAuth 2.0 with rotating refresh token**.
+
+<Card
+  title="Authentication Configuration"
+  className="auth-config-card"
+  style={{ backgroundColor: 'rgba(0, 0, 0, 0.1)', padding: '16px', marginBottom: '24px' }}
+>
+
+Outlook Mail authentication credentials schema.
+<ParamField
+  path="refresh_token"
+  type="str"
+  required={true}
+>
+  The refresh token for your Outlook Mail app.
+</ParamField>
+<ParamField
+  path="access_token"
+  type="str"
+  required={true}
+>
+  The access token for your Outlook Mail app.
+</ParamField>
+</Card>
 This connector uses **OAuth 2.0 with rotating refresh token**.
 
 <Card
@@ -89,9 +114,9 @@
 <Accordion title="OutlookMessageEntity">
 
 Schema for Outlook message entities.
+Schema for Outlook message entities.
 
 Reference: https://learn.microsoft.com/en-us/graph/api/resources/message?view=graph-rest-1.0
-<<<<<<< HEAD
 
 | Field | Type | Description |
 |-------|------|-------------|
@@ -125,25 +150,6 @@
 | is_inline | bool | Whether this is an inline attachment |
 | content_id | Optional[str] | Content ID for inline attachments |
 | metadata | Dict[str, Any] | Additional metadata about the attachment |
-=======
-
-| Field | Type | Description |
-|-------|------|-------------|
-| folder_name | str | Name of the folder containing this message |
-| subject | Optional[str] | Subject line of the message |
-| sender | Optional[str] | Email address of the sender |
-| to_recipients | List[str] | Recipients of the message |
-| cc_recipients | List[str] | CC recipients |
-| sent_date | Optional[datetime] | Date the message was sent |
-| received_date | Optional[datetime] | Date the message was received |
-| body_preview | Optional[str] | Brief snippet of the message content |
-| body_content | Optional[str] | Full message body content |
-| is_read | bool | Whether the message has been read |
-| is_draft | bool | Whether the message is a draft |
-| importance | Optional[str] | Importance level (Low, Normal, High) |
-| has_attachments | bool | Whether the message has attachments |
-| internet_message_id | Optional[str] | Internet message ID |
->>>>>>> 97667d9b
 
 </Accordion>
 
