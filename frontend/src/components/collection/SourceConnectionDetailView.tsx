import { useState, useEffect, useRef, useCallback, useMemo } from "react";
import { Card, CardContent, CardHeader } from "@/components/ui/card";
import { Alert, AlertDescription } from "@/components/ui/alert";
import { AlertCircle, RefreshCw, Play, Clock, Loader2, X, MoreVertical, Edit, Trash, Pencil, Eye, EyeOff } from "lucide-react";
import { apiClient } from "@/lib/api";
import { Button } from "@/components/ui/button";
import { Badge } from "@/components/ui/badge";
import { DropdownMenu, DropdownMenuContent, DropdownMenuItem, DropdownMenuTrigger, DropdownMenuSeparator } from "@/components/ui/dropdown-menu";
import { toast } from "@/hooks/use-toast";
import { useTheme } from "@/lib/theme-provider";
import { getAppIconUrl } from "@/lib/utils/icons";
import ReactFlow, {
    useNodesState,
    useEdgesState,
} from 'reactflow';
import 'reactflow/dist/style.css';
import { SourceNode } from '@/components/sync/nodes/SourceNode';
import { TransformerNode } from '@/components/sync/nodes/TransformerNode';
import { DestinationNode } from '@/components/sync/nodes/DestinationNode';
import { EntityNode } from '@/components/sync/nodes/EntityNode';
import { Dag } from '@/components/sync/dag';
import {
    cleanEntityName,
    convertDagToFlowGraph
} from '@/components/collection/DagToFlow';
import { cn } from "@/lib/utils";
import { SyncErrorCard } from './SyncErrorCard';
import { Dialog, DialogContent, DialogHeader, DialogTitle, DialogFooter, DialogDescription } from '@/components/ui/dialog';
import { SyncSchedule, SyncScheduleConfig, buildCronExpression, isValidCronExpression } from '@/components/sync/SyncSchedule';
import { Input } from "@/components/ui/input";
import { Label } from "@/components/ui/label";
import { Textarea } from "@/components/ui/textarea";
import { AlertDialog, AlertDialogAction, AlertDialogCancel, AlertDialogContent, AlertDialogDescription, AlertDialogFooter, AlertDialogHeader, AlertDialogTitle } from "@/components/ui/alert-dialog";
import { useSyncStateStore, SyncProgressUpdate } from "@/stores/syncStateStore";
import { syncStorageService } from "@/services/syncStorageService";
import { deriveSyncStatus, getSyncStatusColorClass, getSyncStatusDisplayText } from "@/utils/syncStatus";
import { utcNow, parseBackendTimestamp, calculateRuntime, formatRuntime } from "@/utils/dateTime";
<<<<<<< HEAD
import { useNavigate } from "react-router-dom";
import { redirectWithError } from "@/lib/error-utils";
import {
    Tooltip,
    TooltipContent,
    TooltipProvider,
    TooltipTrigger,
} from "@/components/ui/tooltip";
import { EditSourceConnectionDialog } from "./EditSourceConnectionDialog";
import { emitCollectionEvent, SOURCE_CONNECTION_UPDATED } from "@/lib/events";

// Define action check response interface
interface ActionCheckResponse {
    allowed: boolean;
    action: string;
    reason?: 'payment_required' | 'usage_limit_exceeded' | null;
    details?: {
        message: string;
        current_usage?: number;
        limit?: number;
        payment_status?: string;
    } | null;
}
=======
import { EditSourceConnectionDialog } from "./EditSourceConnectionDialog";
import { emitCollectionEvent, SOURCE_CONNECTION_UPDATED } from "@/lib/events";
>>>>>>> 51cf1a98

const nodeTypes = {
    sourceNode: SourceNode,
    transformerNode: TransformerNode,
    destinationNode: DestinationNode,
    entityNode: EntityNode
};

// Source Connection interface - matches backend SourceConnection schema exactly
interface SourceConnection {
    id: string;
    name: string;
    description?: string;
    short_name: string;
    config_fields?: Record<string, any>;
    sync_id?: string;
    organization_id: string;
    created_at: string;
    modified_at: string;
    connection_id?: string;
    collection: string;
    white_label_id?: string;
    created_by_email: string;
    modified_by_email: string;
    auth_fields?: Record<string, any> | string;
    status?: string;
    latest_sync_job_status?: string;
    latest_sync_job_id?: string;
    latest_sync_job_started_at?: string;
    latest_sync_job_completed_at?: string;
    latest_sync_job_error?: string;
    cron_schedule?: string;
    next_scheduled_run?: string;
    auth_provider?: string;
    auth_provider_config?: Record<string, any>;
}

// Source Connection Job interface - matches backend SourceConnectionJob schema exactly
interface SourceConnectionJob {
    source_connection_id: string;
    id: string;
    organization_id: string;
    created_by_email: string;
    modified_by_email: string;
    created_at: string;
    modified_at: string;
    status: 'pending' | 'in_progress' | 'completed' | 'failed' | 'cancelled';
    entities_inserted?: number;
    entities_updated?: number;
    entities_deleted?: number;
    entities_kept?: number;
    entities_skipped?: number;
    entities_encountered?: Record<string, number>;
    started_at?: string;
    completed_at?: string;
    failed_at?: string;
    error?: string;
}

interface SourceConnectionDetailViewProps {
    sourceConnectionId: string;
}

const SyncDagCard = ({
    sourceConnection,
    entityDict,
    selectedEntity,
    setSelectedEntity,
    nodes,
    edges,
    onNodesChange,
    onEdgesChange,
    reactFlowInstance,
    setReactFlowInstance,
    flowContainerRef,
    syncJobData,
<<<<<<< HEAD
    onRunSync,
    isInitiatingSyncJob,
    isDark,
    syncJob,
    onCancelSync,
    isCancelling,
    entitiesAllowed,
    syncsAllowed,
    entitiesCheckDetails,
    syncsCheckDetails,
    isCheckingUsage
=======
    isDark
>>>>>>> 51cf1a98
}: {
    sourceConnection: SourceConnection;
    entityDict: Record<string, number>;
    selectedEntity: string;
    setSelectedEntity: (entity: string) => void;
    nodes: any[];
    edges: any[];
    onNodesChange: any;
    onEdgesChange: any;
    reactFlowInstance: any;
    setReactFlowInstance: any;
    flowContainerRef: React.RefObject<HTMLDivElement>;
    syncJobData: {
        inserted: number;
        updated: number;
        deleted: number;
        kept: number;
        skipped: number;
        total: number;
    };
    isDark: boolean;
<<<<<<< HEAD
    syncJob: SourceConnectionJob | null;
    onCancelSync: () => void;
    isCancelling: boolean;
    entitiesAllowed: boolean;
    syncsAllowed: boolean;
    entitiesCheckDetails: ActionCheckResponse | null;
    syncsCheckDetails: ActionCheckResponse | null;
    isCheckingUsage: boolean;
}) => {
    // Calculate if sync is currently running
    const isSyncRunning = syncJob?.status === 'in_progress' || syncJob?.status === 'pending';
=======
}) => {
>>>>>>> 51cf1a98

    return (
        <div className="space-y-3">
            {/* Entity Graph Card with Entities Panel on the right */}
            <div className="flex gap-3">
                {/* Entity Graph Card */}
                <Card className={cn(
                    "overflow-hidden border rounded-lg flex-1",
                    isDark ? "border-gray-700/50 bg-gray-800/30" : "border-gray-200 bg-white shadow-sm"
                )}>
                    <CardHeader className="p-3">
<<<<<<< HEAD
                        <div className="flex justify-between items-center">
                            <h3 className={cn(
                                "text-base font-medium",
                                isDark ? "text-gray-200" : "text-gray-700"
                            )}>
                                Entity Graph
                            </h3>

                            <div className="flex gap-2">
                                {/* Run Sync Button - Always visible */}
                                <TooltipProvider delayDuration={100}>
                                    <Tooltip>
                                        <TooltipTrigger asChild>
                                            <span tabIndex={0}>
                                                <Button
                                                    variant="outline"
                                                    size="sm"
                                                    className={cn(
                                                        "h-8 gap-1.5 font-normal",
                                                        (isSyncRunning || isInitiatingSyncJob || !entitiesAllowed || !syncsAllowed || isCheckingUsage)
                                                            ? isDark
                                                                ? "bg-gray-800/50 border-gray-700/50 text-gray-400 cursor-not-allowed"
                                                                : "bg-gray-50 border-gray-200 text-gray-400 cursor-not-allowed"
                                                            : isDark
                                                                ? "bg-gray-700 border-gray-600 text-white hover:bg-gray-600"
                                                                : "bg-white border-gray-200 text-gray-800 hover:bg-gray-50"
                                                    )}
                                                    onClick={onRunSync}
                                                    disabled={isSyncRunning || isInitiatingSyncJob || !entitiesAllowed || !syncsAllowed || isCheckingUsage}
                                                >
                                                    <Play className="h-3.5 w-3.5" />
                                                    {isSyncRunning ? 'Running...' : isInitiatingSyncJob ? 'Starting...' : 'Run Sync'}
                                                </Button>
                                            </span>
                                        </TooltipTrigger>
                                        {(!entitiesAllowed || !syncsAllowed) && (
                                            <TooltipContent className="max-w-xs">
                                                <p className="text-xs">
                                                    {!entitiesAllowed && entitiesCheckDetails?.reason === 'usage_limit_exceeded' ? (
                                                        <>
                                                            Entity processing limit reached.{' '}
                                                            <a
                                                                href="/organization/settings?tab=billing"
                                                                className="underline"
                                                                onClick={(e) => e.stopPropagation()}
                                                            >
                                                                Upgrade your plan
                                                            </a>
                                                            {' '}to run syncs.
                                                        </>
                                                    ) : !syncsAllowed && syncsCheckDetails?.reason === 'usage_limit_exceeded' ? (
                                                        <>
                                                            Sync limit reached.{' '}
                                                            <a
                                                                href="/organization/settings?tab=billing"
                                                                className="underline"
                                                                onClick={(e) => e.stopPropagation()}
                                                            >
                                                                Upgrade your plan
                                                            </a>
                                                            {' '}for more syncs.
                                                        </>
                                                    ) : (
                                                        'Unable to run sync at this time.'
                                                    )}
                                                </p>
                                            </TooltipContent>
                                        )}
                                    </Tooltip>
                                </TooltipProvider>

                                {/* Cancel Sync Button - Always visible */}
                                <Button
                                    variant="outline"
                                    size="sm"
                                    className={cn(
                                        "h-8 gap-1.5 font-normal",
                                        isCancelling
                                            ? isDark
                                                ? "bg-orange-900/30 border-orange-700 text-orange-200 hover:bg-orange-900/50"
                                                : "bg-orange-50 border-orange-200 text-orange-700 hover:bg-orange-100"
                                            : isSyncRunning
                                                ? isDark
                                                    ? "bg-red-900/30 border-red-700 text-red-200 hover:bg-red-900/50"
                                                    : "bg-red-50 border-red-200 text-red-700 hover:bg-red-100"
                                                : isDark
                                                    ? "bg-gray-800/50 border-gray-700/50 text-gray-400 cursor-not-allowed"
                                                    : "bg-gray-50 border-gray-200 text-gray-400 cursor-not-allowed"
                                    )}
                                    onClick={onCancelSync}
                                    disabled={!isSyncRunning || isCancelling}
                                >
                                    {isCancelling ? (
                                        <>
                                            <Loader2 className="h-3.5 w-3.5 animate-spin" />
                                            Cancelling...
                                        </>
                                    ) : (
                                        <>
                                            <X className="h-3.5 w-3.5" />
                                            Cancel Sync
                                        </>
                                    )}
                                </Button>
                            </div>
                        </div>
=======
                        <h3 className={cn(
                            "text-base font-medium",
                            isDark ? "text-gray-200" : "text-gray-700"
                        )}>
                            Entity Graph
                        </h3>
>>>>>>> 51cf1a98
                    </CardHeader>
                    <CardContent className="p-3 pt-0">
                        <div
                            ref={flowContainerRef}
                            className="h-[238px] w-full overflow-hidden rounded-md pointer-events-none [&_.react-flow__handle]:!cursor-default [&_*]:!cursor-default"
                            style={{ minHeight: '238px' }}
                        >
                            <ReactFlow
                                key={sourceConnection.id || 'no-connection'}
                                nodes={nodes}
                                edges={edges}
                                onNodesChange={onNodesChange}
                                onEdgesChange={onEdgesChange}
                                nodeTypes={nodeTypes}
                                fitView
                                fitViewOptions={{
                                    padding: 0.3,
                                    minZoom: 0.1,
                                    maxZoom: 1.5,
                                    duration: 0
                                }}
                                onInit={setReactFlowInstance}
                                defaultViewport={{ x: 0, y: 0, zoom: 0.8 }}
                                style={{
                                    background: isDark ? 'transparent' : '#ffffff'
                                }}
                                nodesDraggable={false}
                                nodesConnectable={false}
                                elementsSelectable={false}
                                zoomOnScroll={false}
                                panOnScroll={false}
                                panOnDrag={false}
                                zoomOnPinch={false}
                                zoomOnDoubleClick={false}
                                proOptions={{ hideAttribution: true }}
                            />
                        </div>
                    </CardContent>
                </Card>

                {/* Entity list - right side panel with same height as Entity Graph */}
                <div className={cn(
                    "w-[200px] flex-shrink-0 rounded-lg border flex flex-col h-[308px]",
                    isDark ? "border-gray-700/50 bg-gray-800/30" : "border-gray-200 bg-white shadow-sm"
                )}>
                    <div className={cn(
                        "p-3 border-b flex-shrink-0",
                        isDark ? "border-gray-700/50" : "border-gray-200"
                    )}>
                        <h3 className={cn(
                            "text-base font-medium",
                            isDark ? "text-gray-200" : "text-gray-700"
                        )}>
                            Entities
                        </h3>
                    </div>
                    <div className="flex-1 overflow-y-auto overflow-x-hidden p-3 space-y-1.5 min-h-0">
                        {Object.keys(entityDict).length > 0 ?
                            Object.keys(entityDict)
                                .sort()
                                .map((key) => {
                                    const isSelected = key === selectedEntity;

                                    return (
                                        <Button
                                            key={key}
                                            variant="outline"
                                            className={cn(
                                                "w-full justify-between items-center gap-1.5 h-8 py-0 px-2 text-[13px] flex-shrink-0",
                                                isSelected
                                                    ? isDark
                                                        ? "bg-gray-700 border-gray-600 border-[1.5px] text-white"
                                                        : "bg-blue-50 border-blue-200 border-[1.5px] text-blue-700"
                                                    : isDark
                                                        ? "bg-gray-800/80 border-gray-700/60 text-gray-300"
                                                        : "bg-white border-gray-200 text-gray-700 hover:bg-gray-50"
                                            )}
                                            onClick={() => setSelectedEntity(key)}
                                        >
                                            <span className="truncate">{key}</span>
                                            <Badge
                                                variant="outline"
                                                className={cn(
                                                    "ml-1 pointer-events-none text-[11px] px-1.5 font-normal h-5 flex-shrink-0",
                                                    isSelected
                                                        ? isDark
                                                            ? "bg-gray-600 text-gray-200 border-gray-500"
                                                            : "bg-blue-100 text-blue-700 border-blue-200"
                                                        : isDark
                                                            ? "bg-gray-700 text-gray-300 border-gray-600"
                                                            : "bg-gray-50 text-gray-600 border-gray-200"
                                                )}
                                            >
                                                {entityDict[key]}
                                            </Badge>
                                        </Button>
                                    );
                                })
                            : <div className={cn(
                                "text-sm text-center py-4 flex-shrink-0",
                                isDark ? "text-gray-400" : "text-gray-500"
                            )}>
                                No entities found
                            </div>
                        }
                    </div>
                </div>
            </div>

            {/* Sync Progress - Compact Cards */}
            <div className="space-y-2">
                <div className="flex gap-2 flex-wrap">
                    <div className={cn(
                        "rounded-lg p-3 flex items-center gap-2 shadow-sm transition-all duration-200 h-10 min-w-[100px]",
                        isDark ? "bg-gray-700/30 border border-gray-600/50" : "bg-white border border-gray-100"
                    )}>
                        <div className="flex items-center gap-1">
                            <span className="w-2.5 h-2.5 block bg-green-500 rounded-full" />
                            <span className="text-xs uppercase tracking-wider font-medium opacity-60">Inserted</span>
                        </div>
                        <span className="text-base font-semibold">{syncJobData.inserted.toLocaleString()}</span>
                    </div>

                    <div className={cn(
                        "rounded-lg p-3 flex items-center gap-2 shadow-sm transition-all duration-200 h-10 min-w-[100px]",
                        isDark ? "bg-gray-700/30 border border-gray-600/50" : "bg-white border border-gray-100"
                    )}>
                        <div className="flex items-center gap-1">
                            <span className="w-2.5 h-2.5 block bg-cyan-500 rounded-full" />
                            <span className="text-xs uppercase tracking-wider font-medium opacity-60">Updated</span>
                        </div>
                        <span className="text-base font-semibold">{syncJobData.updated.toLocaleString()}</span>
                    </div>

                    <div className={cn(
                        "rounded-lg p-3 flex items-center gap-2 shadow-sm transition-all duration-200 h-10 min-w-[100px]",
                        isDark ? "bg-gray-700/30 border border-gray-600/50" : "bg-white border border-gray-100"
                    )}>
                        <div className="flex items-center gap-1">
                            <span className="w-2.5 h-2.5 block bg-primary rounded-full" />
                            <span className="text-xs uppercase tracking-wider font-medium opacity-60">Kept</span>
                        </div>
                        <span className="text-base font-semibold">{syncJobData.kept.toLocaleString()}</span>
                    </div>

                    <div className={cn(
                        "rounded-lg p-3 flex items-center gap-2 shadow-sm transition-all duration-200 h-10 min-w-[100px]",
                        isDark ? "bg-gray-700/30 border border-gray-600/50" : "bg-white border border-gray-100"
                    )}>
                        <div className="flex items-center gap-1">
                            <span className="w-2.5 h-2.5 block bg-red-500 rounded-full" />
                            <span className="text-xs uppercase tracking-wider font-medium opacity-60">Deleted</span>
                        </div>
                        <span className="text-base font-semibold">{syncJobData.deleted.toLocaleString()}</span>
                    </div>

                    <div className={cn(
                        "rounded-lg p-3 flex items-center gap-2 shadow-sm transition-all duration-200 h-10 min-w-[100px]",
                        isDark ? "bg-gray-700/30 border border-gray-600/50" : "bg-white border border-gray-100"
                    )}>
                        <div className="flex items-center gap-1">
                            <span className="w-2.5 h-2.5 block bg-yellow-500 rounded-full" />
                            <span className="text-xs uppercase tracking-wider font-medium opacity-60">Skipped</span>
                        </div>
                        <span className="text-base font-semibold">{syncJobData.skipped.toLocaleString()}</span>
                    </div>
                </div>
            </div>
        </div>
    );
};

const SourceConnectionDetailView = ({
    sourceConnectionId
}: SourceConnectionDetailViewProps) => {
    const { resolvedTheme } = useTheme();
    const isDark = resolvedTheme === 'dark';
    const navigate = useNavigate();

    // Sync state store
    const { subscribe, getProgressForSource, hasActiveSubscription, restoreProgressFromStorage } = useSyncStateStore();

    // Check for stored progress on mount
    useEffect(() => {
        const storedData = syncStorageService.getProgressForSource(sourceConnectionId);
        if (storedData && storedData.status === 'active') {
            console.log('💾 Found stored progress on mount, restoring immediately:', storedData);
            restoreProgressFromStorage(sourceConnectionId, storedData.jobId);
        }
    }, []); // Empty deps - only runs once on mount

    const liveProgress = getProgressForSource(sourceConnectionId);

    const [sourceConnection, setSourceConnection] = useState<SourceConnection | null>(null);

    // CLEAR SEPARATION: Sync Job data (from /source-connections/{id}/jobs/{job_id})
    const [syncJob, setSyncJob] = useState<SourceConnectionJob | null>(null);



    // Loading and UI state
    const [isLoading, setIsLoading] = useState(true);
    const [isInitiatingSyncJob, setIsInitiatingSyncJob] = useState(false);
    const [isCancelling, setIsCancelling] = useState(false);
    const [pendingJobStartTime, setPendingJobStartTime] = useState<number | null>(null);

    // Entity processing and visualization state
    const [totalEntities, setTotalEntities] = useState<number>(0);
    const [totalRuntime, setTotalRuntime] = useState<number | null>(null);
    const [entityDict, setEntityDict] = useState<Record<string, number>>({});
    const [selectedEntity, setSelectedEntity] = useState<string>('');

    // Graph visualization state
    const [nodes, setNodes, onNodesChange] = useNodesState([]);
    const [edges, setEdges, onEdgesChange] = useEdgesState([]);
    const [reactFlowInstance, setReactFlowInstance] = useState(null);
    const [entityDags, setEntityDags] = useState<Dag[]>([]);
    const [selectedDag, setSelectedDag] = useState<Dag | null>(null);

    // Schedule dialog state
    const [showScheduleDialog, setShowScheduleDialog] = useState(false);
    const [showEditDetailsDialog, setShowEditDetailsDialog] = useState(false);
    const [showDeleteDialog, setShowDeleteDialog] = useState(false);
    const [deleteConfirmText, setDeleteConfirmText] = useState('');
    const [dropdownOpen, setDropdownOpen] = useState(false);

    // Edit dialog state
    const [editFormData, setEditFormData] = useState({
        name: '',
        description: '',
        config_fields: {} as Record<string, any>,
        auth_fields: {} as Record<string, any>,
        auth_provider: '',
        auth_provider_config: {} as Record<string, any>
    });
    const [sourceDetails, setSourceDetails] = useState<any>(null);
    const [authProviderDetails, setAuthProviderDetails] = useState<any>(null);
    const [isUpdating, setIsUpdating] = useState(false);
    const [showPasswordFields, setShowPasswordFields] = useState<Record<string, boolean>>({});
    const [scheduleConfig, setScheduleConfig] = useState<SyncScheduleConfig>({
        type: "one-time",
        frequency: "custom"
    });
    const [nextRunTime, setNextRunTime] = useState<string | null>(null);

    // Add state for usage limits
    const [entitiesAllowed, setEntitiesAllowed] = useState(true);
    const [entitiesCheckDetails, setEntitiesCheckDetails] = useState<ActionCheckResponse | null>(null);
    const [syncsAllowed, setSyncsAllowed] = useState(true);
    const [syncsCheckDetails, setSyncsCheckDetails] = useState<ActionCheckResponse | null>(null);
    const [isCheckingUsage, setIsCheckingUsage] = useState(true);

    const flowContainerRef = useRef<HTMLDivElement>(null);

    // Sync job data processed for UI display
    const syncJobData = useMemo(() => {
        // Use live progress if available, otherwise fall back to sync job data
        const inserted = liveProgress?.entities_inserted ?? syncJob?.entities_inserted ?? 0;
        const updated = liveProgress?.entities_updated ?? syncJob?.entities_updated ?? 0;
        const deleted = liveProgress?.entities_deleted ?? syncJob?.entities_deleted ?? 0;
        const kept = liveProgress?.entities_kept ?? syncJob?.entities_kept ?? 0;
        const skipped = liveProgress?.entities_skipped ?? syncJob?.entities_skipped ?? 0;
        const total = inserted + updated + kept + skipped - deleted;



        return { inserted, updated, deleted, kept, skipped, total };
    }, [syncJob, liveProgress]);

    // Calculate if sync is currently running
    const isSyncRunning = useMemo(() => {
        return syncJob?.status === 'in_progress' || syncJob?.status === 'pending';
    }, [syncJob?.status]);

    // Derived sync status that uses live progress when available
    const derivedSyncStatus = useMemo(() => {
        return deriveSyncStatus(
            liveProgress,
            hasActiveSubscription(sourceConnectionId),
            syncJob?.status
        );
    }, [liveProgress, syncJob?.status, hasActiveSubscription, sourceConnectionId]);

    // Check if actions are allowed based on usage limits
    const checkUsageActions = useCallback(async () => {
        try {
            // Check both entities and syncs in parallel
            const [entitiesResponse, syncsResponse] = await Promise.all([
                apiClient.get('/usage/check-action?action=entities'),
                apiClient.get('/usage/check-action?action=syncs')
            ]);

            if (entitiesResponse.ok) {
                const data: ActionCheckResponse = await entitiesResponse.json();
                setEntitiesAllowed(data.allowed);
                setEntitiesCheckDetails(data);
            }

            if (syncsResponse.ok) {
                const data: ActionCheckResponse = await syncsResponse.json();
                setSyncsAllowed(data.allowed);
                setSyncsCheckDetails(data);
            }
        } catch (error) {
            console.error('Failed to check usage actions:', error);
            // Default to allowed on error to not block users
            setEntitiesAllowed(true);
            setSyncsAllowed(true);
        } finally {
            setIsCheckingUsage(false);
        }
    }, []);

    // API CALL 1: Fetch Source Connection details (from /source-connections/{id})
    const fetchSourceConnection = async () => {
        try {
            console.log("Fetching source connection details...");
            const response = await apiClient.get(`/source-connections/${sourceConnectionId}`);

            if (response.ok) {
                const data = await response.json();
                console.log("Source connection data received:", data);

                // Add dummy config fields for prototype testing
                const enhancedData = {
                    ...data,
                    config_fields: data.config_fields || {
                        api_version: "2023-10-16",
                        webhook_endpoint: "https://api.company.com/webhooks/stripe",
                        include_test_data: false
                    }
                };

                setSourceConnection(enhancedData);
                return enhancedData;
            } else {
                console.error("Failed to load source connection details:", await response.text());
                return null;
            }
        } catch (err) {
            console.error("Error fetching source connection details:", err);
            return null;
        }
    };

    // API CALL 2: Fetch Sync Job details (from /source-connections/{id}/jobs/{job_id})
    const fetchSyncJob = async (connection: SourceConnection) => {
        if (!connection.latest_sync_job_id) {
            console.log("No latest sync job ID found");
            setSyncJob(null);
            setTotalEntities(0);
            setTotalRuntime(null);
            // Still fetch entity DAGs even without job data if sync_id exists
            if (connection.sync_id) {
                await fetchEntityDags(connection.sync_id, connection);
            }
            return;
        }

        try {
            console.log("Fetching sync job details...");
            const response = await apiClient.get(`/source-connections/${connection.id}/jobs/${connection.latest_sync_job_id}`);

            if (!response.ok) {
                console.error(`Failed to fetch job with ID ${connection.latest_sync_job_id}, status: ${response.status}`);
                setSyncJob(null);
                setTotalEntities(0);
                setTotalRuntime(null);
                // Still fetch entity DAGs even when job fetch fails if sync_id exists
                if (connection.sync_id) {
                    await fetchEntityDags(connection.sync_id, connection);
                }
                return;
            }

            const jobData = await response.json();
            console.log("Sync job data received:", jobData);
            setSyncJob(jobData);

            // Calculate runtime for this job (using UTC parsing for backend timestamps)
            if (jobData.started_at && (jobData.completed_at || jobData.failed_at)) {
                const startTime = parseBackendTimestamp(jobData.started_at);
                const endTime = parseBackendTimestamp(jobData.completed_at || jobData.failed_at);

                if (startTime !== null && endTime !== null) {
                    const runtime = endTime - startTime;
                    setTotalRuntime(runtime);
                } else {
                    console.warn('Failed to parse job timestamps for runtime calculation');
                    setTotalRuntime(null);
                }
            }

            // Always fetch entity DAGs if we have sync_id (regardless of job data)
            if (connection.sync_id) {
                await fetchEntityDags(connection.sync_id, connection);
            }
        } catch (err) {
            console.error("Error fetching sync job:", err);
            setSyncJob(null);
            setTotalEntities(0);
            setTotalRuntime(null);
            // Still fetch entity DAGs even on error if sync_id exists
            if (connection.sync_id) {
                await fetchEntityDags(connection.sync_id, connection);
            }
        }
    };

    // API CALL 3: Fetch Entity DAGs (from /dag/sync/{sync_id}/entity_dags)
    const fetchEntityDags = async (syncId: string, connection: SourceConnection) => {
        try {
            console.log("Fetching entity DAGs for:", connection.short_name);
            const response = await apiClient.get(`/dag/sync/${syncId}/entity_dags`);

            if (!response.ok) {
                throw new Error('Failed to load entity DAGs');
            }

            const data = await response.json();
            setEntityDags(data);
            console.log('Entity DAGs loaded for', connection.short_name, ':', data);

            // Process DAGs with the passed connection data (not from state!)
            if (data.length > 0) {
                data.forEach(dag => {
                    dag.sourceShortName = connection.short_name;
                    const sourceNode = dag.nodes.find(node => node.type === 'source');
                    if (sourceNode) {
                        sourceNode.connection_id = connection.connection_id;
                    }
                });
            }
        } catch (error) {
            console.error('Error fetching entity DAGs:', error);
        }
    };

    // Main data loading function
    const loadAllData = async () => {
        setIsLoading(true);
        try {
            // Clear ALL previous data to ensure clean state
            setEntityDags([]);
            setSelectedEntity('');
            setEntityDict({});
            setNodes([]);
            setEdges([]);
            setSyncJob(null);
            setTotalEntities(0);
            setTotalRuntime(null);

            // Step 1: Fetch source connection
            const connection = await fetchSourceConnection();

            // Step 2: If successful, fetch sync job
            if (connection) {
                await fetchSyncJob(connection);
            }
        } finally {
            setIsLoading(false);
        }
    };

    // API CALL 4: Run sync job (POST /source-connections/{id}/run)
    const handleRunSync = async () => {
        if (!sourceConnection?.id) {
            toast({
                title: "Error",
                description: "No source connection selected",
                variant: "destructive"
            });
            return;
        }

        let response: Response | undefined;

        try {
            setIsInitiatingSyncJob(true);
            console.log("Starting sync job...");
            response = await apiClient.post(`/source-connections/${sourceConnection.id}/run`);

            if (!response.ok) {
                throw new Error("Failed to start sync job");
            }

            const newJob = await response.json();
            console.log("New sync job started:", newJob);
            setSyncJob(newJob);

            // Clear the runtime from previous sync
            setTotalRuntime(null);

            // Track approximate start time for immediate runtime display (use UTC)
            setPendingJobStartTime(utcNow());

            // Also update the source connection's latest_sync_job_status to reflect the new job
            if (sourceConnection) {
                setSourceConnection({
                    ...sourceConnection,
                    latest_sync_job_status: newJob.status,
                    latest_sync_job_id: newJob.id,
                    latest_sync_job_started_at: newJob.started_at || undefined
                });
            }

            // Subscribe to the new sync job for live updates
            if (newJob.id) {
                console.log("Subscribing to sync job:", newJob.id);
                subscribe(newJob.id, sourceConnection.id);
            }

            toast({
                title: "Success",
                description: "Sync job started successfully",
            });

            // Re-check usage limits after starting sync
            await checkUsageActions();

            // Don't reload data immediately - we'll get live updates via SSE

        } catch (error) {
            console.error("Error running sync:", error);

            let errorMessage = "Failed to start sync job";
            let errorDetails = "";

            // Try to parse error response
            if (error instanceof Error) {
                errorMessage = error.message;
                errorDetails = error.stack || "";
            }

            // If the error came from an API response, try to get more details
            try {
                if (response && !response.ok) {
                    const errorData = await response.json();
                    if (errorData.detail) {
                        errorMessage = errorData.detail;
                    } else if (errorData.message) {
                        errorMessage = errorData.message;
                    } else if (typeof errorData === 'string') {
                        errorMessage = errorData;
                    }
                }
            } catch (parseError) {
                console.error("Could not parse error response:", parseError);
            }

            // Use redirectWithError to show the error in a dialog
            redirectWithError(navigate, {
                serviceName: sourceConnection?.name || "Sync Job",
                sourceShortName: sourceConnection?.short_name || "sync",
                errorMessage: errorMessage,
                errorDetails: errorDetails,
                canRetry: true,
                dialogId: `sync-${sourceConnectionId}`,
                timestamp: Date.now()
            });
        } finally {
            setIsInitiatingSyncJob(false);
        }
    };

    // API CALL 5: Cancel sync job (POST /source-connections/{id}/jobs/{job_id}/cancel)
    const handleCancelSync = async () => {
        if (!sourceConnection?.id || !syncJob?.id) {
            toast({
                title: "Error",
                description: "No running sync job to cancel",
                variant: "destructive"
            });
            return;
        }

        try {
            setIsCancelling(true);
            console.log("Cancelling sync job...");
            const response = await apiClient.post(`/source-connections/${sourceConnection.id}/jobs/${syncJob.id}/cancel`);

            if (!response.ok) {
                throw new Error("Failed to cancel sync job");
            }

            toast({
                title: "Cancellation Requested",
                description: "Cancellation is in progress. This may take up to a minute to complete.",
            });

            // Don't clear isCancelling here - we'll clear it when we see the status change to 'cancelled'

        } catch (error) {
            console.error("Error cancelling sync:", error);
            toast({
                title: "Error",
                description: "Failed to cancel sync job",
                variant: "destructive"
            });
            setIsCancelling(false);
        }
    };

    // Handle schedule dialog save
    const handleScheduleDone = async () => {
        if (!sourceConnection?.id) {
            toast({
                title: "Error",
                description: "No source connection selected",
                variant: "destructive"
            });
            return;
        }

        try {
            // Build cron expression
            const cronExpression = scheduleConfig.type === "scheduled"
                ? buildCronExpression(scheduleConfig)
                : null;

            // Validate if needed
            if (scheduleConfig.type === "scheduled" &&
                scheduleConfig.frequency === "custom" &&
                scheduleConfig.cronExpression &&
                !isValidCronExpression(scheduleConfig.cronExpression)) {

                toast({
                    title: "Validation Error",
                    description: "Invalid cron expression. Please check the format.",
                    variant: "destructive"
                });
                return;
            }

            // Update data to send
            const updateData = {
                cron_schedule: cronExpression
            };

            // Make API call
            const response = await apiClient.put(
                `/source-connections/${sourceConnection.id}`,
                null, // No query params
                updateData // Data as third parameter
            );

            if (!response.ok) {
                throw new Error("Failed to update schedule");
            }

            // Update local state with new schedule
            const updatedConnection = await response.json();
            setSourceConnection(updatedConnection);

            // Update next run time
            const nextRun = calculateNextRunTime(updatedConnection.cron_schedule);
            setNextRunTime(nextRun);

            setShowScheduleDialog(false);

            toast({
                title: "Success",
                description: "Schedule updated successfully"
            });

        } catch (error) {
            console.error("Error updating schedule:", error);
            toast({
                title: "Error",
                description: "Failed to update schedule",
                variant: "destructive"
            });
        }
    };

    // Helper function to extract entity names from DAGs
    const extractEntityNamesFromDags = useCallback((dags: Dag[], sourceName: string): Record<string, number> => {
        const entityDict: Record<string, number> = {};

        dags.forEach(dag => {
            // Extract the entity name from the DAG name
            if (dag.name) {
                // First remove " DAG" suffix if present
                const nameWithoutDagSuffix = dag.name.replace(/ DAG$/, '');
                // Then clean the entity name (removes source prefix and "Entity" suffix)
                const cleanedName = cleanEntityName(nameWithoutDagSuffix, sourceName);

                // Add to dictionary if we got a valid cleaned name
                if (cleanedName) {
                    entityDict[cleanedName] = 0; // Initialize with zero
                }
            }
        });

        console.log('Extracted entities from DAGs:', entityDict, 'source:', sourceName);
        return entityDict;
    }, []);

    // Entity dictionary processing (uses sync job data or DAG structure as fallback)
    const updateEntityDictionary = useCallback(() => {
        // Use live progress if available, otherwise fall back to sync job data
        const entitiesEncountered = liveProgress?.entities_encountered ?? syncJob?.entities_encountered;

        // Get source name from entityDags
        const sourceName = entityDags[0]?.nodes
            ?.filter(node => node.type === 'source')
            ?.map(node => node.name)[0] || '';

        // If we have job data with actual entities_encountered data, use that
        if (entitiesEncountered && Object.keys(entitiesEncountered).length > 0 && entityDags.length > 0) {
            // Process the entities_encountered data with source name
            const cleanedDict = Object.entries(entitiesEncountered).reduce((acc, [key, value]) => {
                const cleanedName = cleanEntityName(key, sourceName);
                acc[cleanedName] = value as number;
                return acc;
            }, {} as Record<string, number>);

            console.log('Created cleaned entity dictionary from job data:', cleanedDict, 'with source name:', sourceName);

            if (Object.keys(cleanedDict).length > 0) {
                setEntityDict(cleanedDict);

                // Select first entity if none selected
                if (!selectedEntity) {
                    setSelectedEntity(Object.keys(cleanedDict)[0]);
                }
            }
        }
        // Fallback: If no job data (or empty entities_encountered) but we have DAGs, create entity dict with zero values
        else if (entityDags.length > 0) {
            const fallbackDict = extractEntityNamesFromDags(entityDags, sourceName);

            console.log('Created fallback entity dictionary from DAG structure:', fallbackDict, 'with source name:', sourceName);

            if (Object.keys(fallbackDict).length > 0) {
                setEntityDict(fallbackDict);

                // Select first entity if none selected
                if (!selectedEntity) {
                    setSelectedEntity(Object.keys(fallbackDict)[0]);
                }
            }
        }
    }, [syncJob?.entities_encountered, entityDags, selectedEntity, extractEntityNamesFromDags, liveProgress]);

    // Time formatting utilities
    const formatTimeSince = (dateStr: string) => {
        const now = utcNow();
        const date = parseBackendTimestamp(dateStr);
        if (date === null) return 'Unknown';

        const diffMs = now - date;
        const diffHrs = Math.floor(diffMs / (1000 * 60 * 60));
        const diffMins = Math.floor((diffMs % (1000 * 60 * 60)) / (1000 * 60));

        if (diffHrs > 24) {
            const days = Math.floor(diffHrs / 24);
            return `${days}d ago`;
        } else if (diffHrs > 0) {
            return `${diffHrs}h ${diffMins}m ago`;
        } else {
            return `${diffMins}m ago`;
        }
    };

    // Helper function to check if field is OAuth token field
    const isTokenField = (fieldName: string): boolean => {
        return fieldName === 'refresh_token' ||
            fieldName === 'access_token';
    };

    // Helper function to check if source has OAuth auth fields
    const hasOAuthFields = (authFields: any): boolean => {
        if (!authFields || typeof authFields !== 'object') return false;

        // If auth_fields is a string (like '********'), we can't check
        if (typeof authFields === 'string') return false;

        // Check if any field is a token field
        return Object.keys(authFields).some(key => isTokenField(key));
    };

    // Calculate next run time from cron expression
    const calculateNextRunTime = useCallback((cronExpression: string | null) => {
        if (!cronExpression) {
            return null;
        }

        try {
            const parts = cronExpression.split(' ');
            if (parts.length !== 5) {
                return null;
            }

            const [minute, hour, dayOfMonth, month, dayOfWeek] = parts;
            const now = new Date(utcNow());
            const nowUtc = new Date(Date.UTC(
                now.getUTCFullYear(),
                now.getUTCMonth(),
                now.getUTCDate(),
                now.getUTCHours(),
                now.getUTCMinutes(),
                now.getUTCSeconds()
            ));

            let nextRun = new Date(nowUtc);

            // For weekly schedules (specific day of week)
            if (dayOfWeek !== '*' && dayOfMonth === '*') {
                const targetDay = parseInt(dayOfWeek) % 7;
                const currentDay = nowUtc.getUTCDay();

                let daysToAdd = (targetDay - currentDay + 7) % 7;
                if (daysToAdd === 0) {
                    const targetHour = parseInt(hour);
                    const targetMinute = parseInt(minute);

                    if (hour !== '*' && minute !== '*') {
                        const currentHour = nowUtc.getUTCHours();
                        const currentMinute = nowUtc.getUTCMinutes();

                        if (currentHour > targetHour || (currentHour === targetHour && currentMinute >= targetMinute)) {
                            daysToAdd = 7;
                        }
                    }
                }

                nextRun.setUTCDate(nowUtc.getUTCDate() + daysToAdd);
                if (hour !== '*') {
                    nextRun.setUTCHours(parseInt(hour), parseInt(minute) || 0, 0, 0);
                }
            }
            // For monthly schedules (specific day of month)
            else if (dayOfMonth !== '*') {
                const targetDay = parseInt(dayOfMonth);
                const targetDate = new Date(Date.UTC(
                    nowUtc.getUTCFullYear(),
                    nowUtc.getUTCMonth(),
                    targetDay,
                    hour !== '*' ? parseInt(hour) : nowUtc.getUTCHours(),
                    minute !== '*' ? parseInt(minute) : 0,
                    0, 0
                ));

                if (targetDate <= nowUtc) {
                    targetDate.setUTCMonth(targetDate.getUTCMonth() + 1);
                }
                nextRun = targetDate;
            }
            // For daily schedules
            else if (hour !== '*' && dayOfMonth === '*' && dayOfWeek === '*') {
                const targetHour = parseInt(hour);
                const targetMinute = parseInt(minute) || 0;

                nextRun.setUTCHours(targetHour, targetMinute, 0, 0);
                if (nextRun <= nowUtc) {
                    nextRun.setUTCDate(nowUtc.getUTCDate() + 1);
                }
            }
            // For hourly schedules
            else if (hour === '*' && minute !== '*') {
                const targetMinute = parseInt(minute);
                const currentMinute = nowUtc.getUTCMinutes();

                nextRun.setUTCMinutes(targetMinute, 0, 0);
                if (currentMinute >= targetMinute) {
                    nextRun.setUTCHours(nowUtc.getUTCHours() + 1);
                }
            }

            // Calculate time difference
            const diffMs = nextRun.getTime() - nowUtc.getTime();
            const diffDays = Math.floor(diffMs / (1000 * 60 * 60 * 24));
            const diffHrs = Math.floor((diffMs % (1000 * 60 * 60 * 24)) / (1000 * 60 * 60));
            const diffMins = Math.floor((diffMs % (1000 * 60 * 60)) / (1000 * 60));

            let result = '';
            if (diffDays > 0) {
                result += `${diffDays}d `;
            }
            if (diffHrs > 0) {
                result += `${diffHrs}h `;
            }
            if (diffMins > 0 || (diffDays === 0 && diffHrs === 0)) {
                result += `${diffMins}m`;
            }

            return result.trim();
        } catch (error) {
            console.error("Error calculating next run time:", error);
            return null;
        }
    }, []);

    // Initial data loading
    useEffect(() => {
        // Immediately clear state when sourceConnectionId changes
        // This prevents old data from being visible while new data loads
        setSourceConnection(null);
        setSyncJob(null);
        setTotalEntities(0);
        setTotalRuntime(null);
        setEntityDags([]);
        setSelectedEntity('');
        setEntityDict({});
        setNodes([]);
        setEdges([]);

        // Then load new data
        loadAllData();
    }, [sourceConnectionId]);

    // Check usage limits on mount
    useEffect(() => {
        checkUsageActions();
    }, [checkUsageActions]);

    // Restore saved progress when sync job data is loaded
    useEffect(() => {
        // Handle case where job completed while page was closed
        if (syncJob && (syncJob.status === 'completed' || syncJob.status === 'failed' || syncJob.status === 'cancelled')) {
            const storedData = syncStorageService.getProgressForSource(sourceConnectionId);

            if (storedData && storedData.jobId === syncJob.id && storedData.status === 'active') {
                console.log('🧹 Updating stale progress for completed job:', {
                    jobId: syncJob.id,
                    apiStatus: syncJob.status,
                    storedStatus: storedData.status
                });

                // Update the stored progress to reflect the completed status
                const updatedProgress: SyncProgressUpdate = {
                    ...storedData.lastUpdate,
                    is_complete: syncJob.status === 'completed',
                    is_failed: syncJob.status === 'failed'
                };

                // Save the updated progress with the correct status
                syncStorageService.saveProgress(sourceConnectionId, syncJob.id, updatedProgress);

                // Also remove from active subscriptions if present
                if (hasActiveSubscription(sourceConnectionId)) {
                    useSyncStateStore.getState().unsubscribe(sourceConnectionId);
                }
            }
        }
        // Only restore if the API confirms the job is still in progress
        // This prevents restoring stale data if the job completed while the page was closed
        else if (syncJob?.status === 'in_progress' && syncJob.id && !liveProgress && sourceConnection?.id) {
            console.log('🔄 Attempting to restore saved progress for running sync job:', syncJob.id);

            // Check if we have stored data for this exact job
            const storedData = syncStorageService.getProgressForSource(sourceConnectionId);

            if (storedData && storedData.jobId === syncJob.id) {
                console.log('📦 Found stored progress for job:', {
                    jobId: storedData.jobId,
                    storedStatus: storedData.status,
                    apiStatus: syncJob.status,
                    willRestore: true
                });

                // Only restore if it matches the current job
                restoreProgressFromStorage(sourceConnectionId, syncJob.id);
            } else if (storedData) {
                console.log('⚠️ Stored progress is for different job, not restoring:', {
                    storedJobId: storedData.jobId,
                    currentJobId: syncJob.id
                });
            }
        }
    }, [syncJob?.id, syncJob?.status, sourceConnectionId, liveProgress, sourceConnection?.id, restoreProgressFromStorage, hasActiveSubscription]);

    // Auto re-subscribe to in-progress sync jobs after page reload
    useEffect(() => {
        // If we have an in-progress sync job and no active subscription
        if (syncJob?.status === 'in_progress' && syncJob.id && sourceConnection?.id && !hasActiveSubscription(sourceConnectionId)) {
            console.log('🔌 Auto re-subscribing to in-progress sync job:', syncJob.id);
            subscribe(syncJob.id, sourceConnectionId);
        }
    }, [syncJob?.id, syncJob?.status, sourceConnectionId, sourceConnection?.id, hasActiveSubscription, subscribe]);

    // Entity data processing (uses sync job data)
    useEffect(() => {
        const totalEntitiesCount = syncJobData.total;

        setTotalEntities(totalEntitiesCount);
    }, [syncJobData]);

    // Entity dictionary maintenance
    useEffect(() => {
        updateEntityDictionary();
    }, [updateEntityDictionary]);

    // Entity selection and DAG processing
    useEffect(() => {
        if (!selectedEntity || entityDags.length === 0) {
            setSelectedDag(null);
            return;
        }

        // Find DAG that matches the selected entity
        const exactMatch = entityDags.find(dag =>
            dag.name && dag.name.includes(selectedEntity + "Entity")
        );
        const matchingDag = exactMatch || entityDags.find(dag =>
            dag.name && dag.name.includes(selectedEntity)
        );

        if (matchingDag) {
            setSelectedDag(matchingDag);
            console.log(`Selected DAG for entity "${selectedEntity}":`, matchingDag);
        } else {
            console.warn(`No DAG found for entity "${selectedEntity}"`);
            setSelectedDag(null);
        }
    }, [selectedEntity, entityDags]);

    // DAG visualization
    useEffect(() => {
        convertDagToFlowGraph(selectedDag, setNodes, setEdges);
    }, [selectedDag, setNodes, setEdges]);

    // ReactFlow visualization adjustments
    useEffect(() => {
        if (reactFlowInstance) {
            reactFlowInstance.fitView({
                padding: 0.2,
                duration: 0
            });
        }
    }, [nodes, edges, reactFlowInstance]);

    // Handle resizing
    useEffect(() => {
        if (!reactFlowInstance || !flowContainerRef.current) return;

        const resizeObserver = new ResizeObserver(() => {
            setTimeout(() => {
                reactFlowInstance.fitView({
                    padding: 0.2,
                    duration: 0
                });
            }, 0);
        });

        resizeObserver.observe(flowContainerRef.current);

        return () => {
            if (flowContainerRef.current) {
                resizeObserver.unobserve(flowContainerRef.current);
            }
        };
    }, [reactFlowInstance]);

    // Initialize schedule config when sourceConnection changes
    useEffect(() => {
        if (sourceConnection?.cron_schedule) {
            // Parse cron expression
            const cronParts = sourceConnection.cron_schedule.split(' ');
            const utcMinute = parseInt(cronParts[0]);
            const utcHour = cronParts[1] !== '*' ? parseInt(cronParts[1]) : undefined;

            // Set config with UTC time values
            setScheduleConfig({
                type: "scheduled",
                frequency: "custom",
                hour: utcHour,
                minute: utcMinute,
                cronExpression: sourceConnection.cron_schedule
            });
        } else {
            setScheduleConfig({
                type: "one-time",
                frequency: "custom"
            });
        }
    }, [sourceConnection]);

    // Update next run time when cron_schedule changes
    useEffect(() => {
        if (sourceConnection?.cron_schedule) {
            const nextRun = calculateNextRunTime(sourceConnection.cron_schedule);
            setNextRunTime(nextRun);
        } else {
            setNextRunTime(null);
        }
    }, [sourceConnection?.cron_schedule, calculateNextRunTime]);

    // Save live progress to session storage
    useEffect(() => {
        if (liveProgress && sourceConnection?.latest_sync_job_id &&
            // Only save if we have actual progress data (not just empty initial state)
            (liveProgress.entities_inserted > 0 ||
                liveProgress.entities_updated > 0 ||
                liveProgress.entities_deleted > 0 ||
                liveProgress.entities_kept > 0 ||
                liveProgress.entities_skipped > 0 ||
                liveProgress.is_complete ||
                liveProgress.is_failed)) {
            syncStorageService.saveProgress(
                sourceConnectionId,
                sourceConnection.latest_sync_job_id,
                liveProgress
            );
        }
    }, [liveProgress, sourceConnectionId, sourceConnection?.latest_sync_job_id]);

    // Reload data when sync completes
    useEffect(() => {
        if (liveProgress?.is_complete || liveProgress?.is_failed) {
            console.log('🔄 Sync completed/failed, scheduling data reload');
            // Wait a bit for the backend to fully update, then reload
            const timer = setTimeout(() => {
                console.log('🔄 Reloading data after sync completion');
                loadAllData();
                // Re-check usage limits after sync completes
                checkUsageActions();
            }, 3000);

            return () => clearTimeout(timer);
        }
    }, [liveProgress?.is_complete, liveProgress?.is_failed, checkUsageActions]);

    // Clear cancelling state when we see the status change to cancelled
    useEffect(() => {
        if (derivedSyncStatus === 'cancelled' && isCancelling) {
            setIsCancelling(false);
            // Reload data to get the final state
            loadAllData();
            // Re-check usage limits after cancellation
            checkUsageActions();
        }
    }, [derivedSyncStatus, isCancelling, checkUsageActions]);

    // Live runtime calculation for running jobs
    useEffect(() => {
        if (derivedSyncStatus === 'in_progress') {
            // Determine the start time:
            // 1. Use real started_at if available (parse as UTC)
            // 2. Use pendingJobStartTime if this is a new job we just started
            // 3. Fall back to current time
            let startTime: number;

            if (syncJob?.started_at) {
                const parsedStartTime = parseBackendTimestamp(syncJob.started_at);
                if (parsedStartTime !== null) {
                    startTime = parsedStartTime;
                    // Clear pending time if we have real started_at
                    if (pendingJobStartTime) {
                        setPendingJobStartTime(null);
                    }
                } else {
                    console.warn('Failed to parse started_at timestamp:', syncJob.started_at);
                    startTime = pendingJobStartTime || utcNow();
                }
            } else if (pendingJobStartTime) {
                startTime = pendingJobStartTime;
            } else {
                startTime = utcNow();
            }

            const updateRuntime = () => {
                const runtime = calculateRuntime(startTime);
                setTotalRuntime(runtime);
            };

            // Update immediately
            updateRuntime();

            // Then update every second
            const interval = setInterval(updateRuntime, 1000);

            return () => clearInterval(interval);
        } else {
            // Clear pending time if job is not in progress
            if (pendingJobStartTime) {
                setPendingJobStartTime(null);
            }
        }
    }, [derivedSyncStatus, syncJob?.started_at, syncJob?.id, pendingJobStartTime]);

    // Clean up stored progress when job completes or changes
    useEffect(() => {
        // If the API shows a completed/failed/cancelled job, clean up any stored progress
        if (syncJob && (syncJob.status === 'completed' || syncJob.status === 'failed' || syncJob.status === 'cancelled')) {
            const storedData = syncStorageService.getProgressForSource(sourceConnectionId);

            if (storedData && storedData.jobId === syncJob.id) {
                syncStorageService.removeProgress(sourceConnectionId);
            }
        }
    }, [syncJob?.id, syncJob?.status, sourceConnectionId]);

    // Fetch source details when edit dialog opens
    const fetchSourceDetailsForEdit = async () => {
        if (!sourceConnection?.short_name) return;

        try {
            // Fetch source details
            const sourceResponse = await apiClient.get(`/sources/detail/${sourceConnection.short_name}`);
            if (sourceResponse.ok) {
                const sourceData = await sourceResponse.json();
                setSourceDetails(sourceData);
            }

            // Fetch auth provider details if using auth provider
            if (sourceConnection.auth_provider) {
                console.log("Fetching auth provider details for:", sourceConnection.auth_provider);

                // First try to get the auth provider connection by its readable ID
                let authProviderResponse = await apiClient.get(`/auth-providers/connections/${sourceConnection.auth_provider}`);

                if (authProviderResponse.ok) {
                    const connectionData = await authProviderResponse.json();
                    console.log("Auth provider connection data:", connectionData);

                    // Now get the auth provider details using the short name from the connection
                    const authProviderShortName = connectionData.short_name;
                    console.log("Auth provider short name from connection:", authProviderShortName);

                    const authProviderDetailsResponse = await apiClient.get(`/auth-providers/detail/${authProviderShortName}`);
                    if (authProviderDetailsResponse.ok) {
                        const authProviderData = await authProviderDetailsResponse.json();
                        console.log("Auth provider details:", authProviderData);
                        setAuthProviderDetails(authProviderData);
                    } else {
                        console.error("Failed to fetch auth provider details:", authProviderDetailsResponse.status);
                    }
                } else {
                    console.error("Failed to fetch auth provider connection:", authProviderResponse.status);

                    // Fallback: try extracting short name from readable ID
                    const authProviderShortName = sourceConnection.auth_provider.split('-')[0];
                    console.log("Fallback: trying auth provider short name:", authProviderShortName);

                    authProviderResponse = await apiClient.get(`/auth-providers/detail/${authProviderShortName}`);
                    if (authProviderResponse.ok) {
                        const authProviderData = await authProviderResponse.json();
                        console.log("Auth provider details (fallback):", authProviderData);
                        setAuthProviderDetails(authProviderData);
                    } else {
                        console.error("Failed to fetch auth provider details (fallback):", authProviderResponse.status);
                    }
                }
            }
        } catch (error) {
            console.error("Error fetching source details:", error);
        }
    };

    // Initialize form data when dialog opens
    useEffect(() => {
        if (showEditDetailsDialog && sourceConnection) {
            // Initialize form data
            setEditFormData({
                name: sourceConnection.name || '',
                description: sourceConnection.description || '',
                config_fields: sourceConnection.config_fields || {},
                auth_fields: {},  // Start empty for security
                auth_provider: sourceConnection.auth_provider || '',
                auth_provider_config: sourceConnection.auth_provider_config || {}
            });

            // Fetch source and auth provider details
            fetchSourceDetailsForEdit();
        }
    }, [showEditDetailsDialog, sourceConnection]);

    // Handle edit form submission
    const handleEditSubmit = async () => {
        setIsUpdating(true);

        try {
            const updateData: any = {};

            // Only include fields that have changed
            if (editFormData.name !== sourceConnection?.name) {
                updateData.name = editFormData.name;
            }

            if (editFormData.description !== sourceConnection?.description) {
                updateData.description = editFormData.description;
            }

            // Include config fields if any have values
            const hasConfigChanges = Object.keys(editFormData.config_fields).some(
                key => editFormData.config_fields[key] !== sourceConnection?.config_fields?.[key]
            );
            if (hasConfigChanges) {
                updateData.config_fields = editFormData.config_fields;
            }

            // Include auth fields only if any have been filled (not empty)
            const filledAuthFields = Object.entries(editFormData.auth_fields)
                .filter(([_, value]) => value && String(value).trim() !== '')
                .reduce((acc, [key, value]) => ({ ...acc, [key]: value }), {});

            if (Object.keys(filledAuthFields).length > 0) {
                updateData.auth_fields = filledAuthFields;
            }

            // Include auth provider if changed
            if (editFormData.auth_provider !== sourceConnection?.auth_provider) {
                updateData.auth_provider = editFormData.auth_provider;
            }

            // Include auth provider config if changed and source uses auth provider
            if (sourceConnection?.auth_provider || editFormData.auth_provider) {
                const hasAuthProviderConfigChanges = Object.keys(editFormData.auth_provider_config).some(
                    key => editFormData.auth_provider_config[key] !== sourceConnection?.auth_provider_config?.[key]
                );
                if (hasAuthProviderConfigChanges) {
                    updateData.auth_provider_config = editFormData.auth_provider_config;
                }
            }

            // If nothing to update, just close
            if (Object.keys(updateData).length === 0) {
                toast({
                    title: "No changes",
                    description: "No changes were made to the connection"
                });
                setShowEditDetailsDialog(false);
                return;
            }

            const response = await apiClient.put(`/source-connections/${sourceConnection?.id}`, null, updateData);

            if (!response.ok) {
                throw new Error("Failed to update source connection");
            }

            const updatedConnection = await response.json();
            setSourceConnection(updatedConnection);

            // Emit event to notify parent components about the update
            emitCollectionEvent(SOURCE_CONNECTION_UPDATED, {
                id: updatedConnection.id,
                collectionId: updatedConnection.collection,
                updatedConnection
            });

            // Reload data to ensure everything is in sync
            await loadAllData();

            toast({
                title: "Success",
                description: "Source connection updated successfully"
            });

            setShowEditDetailsDialog(false);
        } catch (error) {
            console.error("Error updating source connection:", error);
            toast({
                title: "Error",
                description: "Failed to update source connection",
                variant: "destructive"
            });
        } finally {
            setIsUpdating(false);
        }
    };

    if (!sourceConnection) {
        return (
            <div className="w-full py-6">
                <div className="flex items-center justify-center">
                    <Loader2 className="h-8 w-8 animate-spin text-primary" />
                    <span className="ml-2">Loading connection details...</span>
                </div>
            </div>
        );
    }

    return (
        <div className={cn(isDark ? "text-foreground" : "")}>
            <div className="py-2 space-y-3">
                {/* Status Dashboard - Always visible */}
                <div className="flex justify-between items-center gap-2">
                    {/* Left side - Status cards */}
                    <div className="flex gap-2 flex-wrap">
                        {/* Entities Card - FROM SYNC JOB */}
                        <div className={cn(
                            "rounded-lg p-3 flex items-center gap-2 shadow-sm transition-all duration-200 h-10 min-w-[100px]",
                            isDark
                                ? "bg-gray-800/60 border border-gray-700/50"
                                : "bg-white border border-gray-100"
                        )}>
                            <div className="text-xs uppercase tracking-wider font-medium opacity-60">
                                Entities
                            </div>
                            <div className="text-base font-semibold">
                                {totalEntities.toLocaleString()}
                            </div>
                        </div>

                        {/* Status Card - FROM SYNC JOB */}
                        <div className={cn(
                            "rounded-lg p-3 flex items-center gap-2 shadow-sm transition-all duration-200 h-10 min-w-[110px]",
                            isDark
                                ? "bg-gray-800/60 border border-gray-700/50"
                                : "bg-white border border-gray-100"
                        )}>
                            <div className="text-xs uppercase tracking-wider font-medium opacity-60">
                                Status
                            </div>
                            <div className="text-base font-medium flex items-center gap-1">
                                <span className={`inline-flex h-2 w-2 rounded-full ${getSyncStatusColorClass(derivedSyncStatus)}`} />
                                <span className="capitalize text-xs">
                                    {getSyncStatusDisplayText(derivedSyncStatus)}
                                </span>

                            </div>
                        </div>

                        {/* Runtime Card - FROM SYNC JOB */}
                        <div className={cn(
                            "rounded-lg p-3 flex items-center gap-2 shadow-sm transition-all duration-200 h-10 min-w-[100px]",
                            isDark
                                ? "bg-gray-800/60 border border-gray-700/50"
                                : "bg-white border border-gray-100"
                        )}>
                            <div className="text-xs uppercase tracking-wider font-medium opacity-60">
                                Runtime
<<<<<<< HEAD
                            </div>
                            <div className="text-base font-medium">
                                {totalRuntime ? formatRuntime(totalRuntime) : 'N/A'}
                            </div>
=======
                            </div>
                            <div className="text-base font-medium">
                                {totalRuntime ? formatRuntime(totalRuntime) : 'N/A'}
                            </div>
>>>>>>> 51cf1a98
                        </div>

                        {/* Schedule Card - FROM SOURCE CONNECTION */}
                        <div className={cn(
                            "rounded-lg p-3 flex items-center gap-2 shadow-sm transition-all duration-200 h-10 min-w-[120px]",
                            isDark
                                ? "bg-gray-800/60 border border-gray-700/50"
                                : "bg-white border border-gray-100"
                        )}>
                            <div className="text-xs uppercase tracking-wider font-medium opacity-60">
                                Schedule
                            </div>
                            <div className="flex items-center gap-1">
                                <Clock className={cn(
                                    "w-4 h-4",
                                    isDark ? "text-gray-400" : "text-gray-500"
                                )} />
                                <div className="text-base font-medium pl-1">
                                    {sourceConnection.cron_schedule ?
                                        (nextRunTime ? `In ${nextRunTime}` : 'Scheduled') :
                                        'Manual'}
                                </div>
<<<<<<< HEAD
                                <TooltipProvider delayDuration={100}>
                                    <Tooltip>
                                        <TooltipTrigger asChild>
                                            <span tabIndex={0}>
                                                <Button
                                                    variant="ghost"
                                                    size="sm"
                                                    className={cn(
                                                        "h-6 w-6 p-0",
                                                        (!entitiesAllowed || !syncsAllowed || isCheckingUsage) && "opacity-50 cursor-not-allowed"
                                                    )}
                                                    onClick={() => setShowScheduleDialog(true)}
                                                    disabled={!entitiesAllowed || !syncsAllowed || isCheckingUsage}
                                                >
                                                    <Pencil className="h-3 w-3" />
                                                </Button>
                                            </span>
                                        </TooltipTrigger>
                                        {(!entitiesAllowed || !syncsAllowed) && (
                                            <TooltipContent className="max-w-xs">
                                                <p className="text-xs">
                                                    {!entitiesAllowed && entitiesCheckDetails?.reason === 'usage_limit_exceeded' ? (
                                                        <>
                                                            Entity processing limit reached.{' '}
                                                            <a
                                                                href="/organization/settings?tab=billing"
                                                                className="underline"
                                                                onClick={(e) => e.stopPropagation()}
                                                            >
                                                                Upgrade your plan
                                                            </a>
                                                            {' '}to schedule syncs.
                                                        </>
                                                    ) : !syncsAllowed && syncsCheckDetails?.reason === 'usage_limit_exceeded' ? (
                                                        <>
                                                            Sync limit reached.{' '}
                                                            <a
                                                                href="/organization/settings?tab=billing"
                                                                className="underline"
                                                                onClick={(e) => e.stopPropagation()}
                                                            >
                                                                Upgrade your plan
                                                            </a>
                                                            {' '}to schedule syncs.
                                                        </>
                                                    ) : (
                                                        'Unable to schedule syncs at this time.'
                                                    )}
                                                </p>
                                            </TooltipContent>
                                        )}
                                    </Tooltip>
                                </TooltipProvider>
=======
>>>>>>> 51cf1a98
                            </div>
                        </div>
                    </div>

<<<<<<< HEAD
                    {/* Right side - Three-dot menu */}
                    <div className={cn(
                        "rounded-lg p-1 shadow-sm transition-all duration-200 h-10 flex items-center justify-center",
                        isDark
                            ? "bg-gray-800/60 border border-gray-700/50"
                            : "bg-white border border-gray-100"
                    )}>
                        <DropdownMenu open={dropdownOpen} onOpenChange={setDropdownOpen}>
                            <DropdownMenuTrigger asChild>
                                <Button size="sm" variant="ghost" className="h-8 w-8 p-0">
                                    <MoreVertical className="h-4 w-4" />
                                </Button>
                            </DropdownMenuTrigger>
                            <DropdownMenuContent align="end" className="w-48">
                                <DropdownMenuItem onClick={() => {
                                    setDropdownOpen(false);
                                    setShowEditDetailsDialog(true);
                                }}>
                                    <Edit className="h-4 w-4 mr-2" />
                                    Edit Details
                                </DropdownMenuItem>

                                <DropdownMenuItem onClick={() => {
                                    setDropdownOpen(false);
                                    setShowScheduleDialog(true);
                                }}>
                                    <Clock className="h-4 w-4 mr-2" />
                                    Edit Schedule
                                </DropdownMenuItem>

                                <DropdownMenuSeparator />
                                <DropdownMenuItem
                                    className="text-red-600 focus:text-red-600 focus:bg-red-50 dark:focus:bg-red-900/20"
                                    onClick={() => {
                                        setDropdownOpen(false);
                                        setShowDeleteDialog(true);
                                    }}
                                >
                                    <Trash className="h-4 w-4 mr-2" />
                                    Delete
                                </DropdownMenuItem>
                            </DropdownMenuContent>
                        </DropdownMenu>
=======
                    {/* Right side - Action buttons */}
                    <div className="flex gap-2">
                        {/* Run Sync Button */}
                        <Button
                            variant="outline"
                            size="sm"
                            className={cn(
                                "h-10 gap-1.5 font-normal px-3",
                                (isSyncRunning || isInitiatingSyncJob)
                                    ? isDark
                                        ? "bg-gray-800/50 border-gray-700/50 text-gray-400 cursor-not-allowed"
                                        : "bg-gray-50 border-gray-200 text-gray-400 cursor-not-allowed"
                                    : isDark
                                        ? "bg-gray-700 border-gray-600 text-white hover:bg-gray-600"
                                        : "bg-white border-gray-200 text-gray-800 hover:bg-gray-50"
                            )}
                            onClick={handleRunSync}
                            disabled={isSyncRunning || isInitiatingSyncJob}
                        >
                            <Play className="h-3.5 w-3.5" />
                            {isSyncRunning ? 'Running...' : isInitiatingSyncJob ? 'Starting...' : 'Run Sync'}
                        </Button>

                        {/* Cancel Sync Button */}
                        <Button
                            variant="outline"
                            size="sm"
                            className={cn(
                                "h-10 gap-1.5 font-normal px-3",
                                isCancelling
                                    ? isDark
                                        ? "bg-orange-900/30 border-orange-700 text-orange-200 hover:bg-orange-900/50"
                                        : "bg-orange-50 border-orange-200 text-orange-700 hover:bg-orange-100"
                                    : isSyncRunning
                                        ? isDark
                                            ? "bg-red-900/30 border-red-700 text-red-200 hover:bg-red-900/50"
                                            : "bg-red-50 border-red-200 text-red-700 hover:bg-red-100"
                                        : isDark
                                            ? "bg-gray-800/50 border-gray-700/50 text-gray-400 cursor-not-allowed"
                                            : "bg-gray-50 border-gray-200 text-gray-400 cursor-not-allowed"
                            )}
                            onClick={handleCancelSync}
                            disabled={!isSyncRunning || isCancelling}
                        >
                            {isCancelling ? (
                                <>
                                    <Loader2 className="h-3.5 w-3.5 animate-spin" />
                                    Cancelling...
                                </>
                            ) : (
                                <>
                                    <X className="h-3.5 w-3.5" />
                                    Cancel Sync
                                </>
                            )}
                        </Button>

                        {/* Three-dot menu */}
                        <div className={cn(
                            "rounded-lg p-1 shadow-sm transition-all duration-200 h-10 flex items-center justify-center",
                            isDark
                                ? "bg-gray-800/60 border border-gray-700/50"
                                : "bg-white border border-gray-100"
                        )}>
                            <DropdownMenu open={dropdownOpen} onOpenChange={setDropdownOpen}>
                                <DropdownMenuTrigger asChild>
                                    <Button size="sm" variant="ghost" className="h-8 w-8 p-0">
                                        <MoreVertical className="h-4 w-4" />
                                    </Button>
                                </DropdownMenuTrigger>
                                <DropdownMenuContent align="end" className="w-48">
                                    <DropdownMenuItem onClick={() => {
                                        setDropdownOpen(false);
                                        setShowEditDetailsDialog(true);
                                    }}>
                                        <Edit className="h-4 w-4 mr-2" />
                                        Edit Details
                                    </DropdownMenuItem>

                                    <DropdownMenuItem onClick={() => {
                                        setDropdownOpen(false);
                                        setShowScheduleDialog(true);
                                    }}>
                                        <Clock className="h-4 w-4 mr-2" />
                                        Edit Schedule
                                    </DropdownMenuItem>

                                    <DropdownMenuSeparator />
                                    <DropdownMenuItem
                                        className="text-red-600 focus:text-red-600 focus:bg-red-50 dark:focus:bg-red-900/20"
                                        onClick={() => {
                                            setDropdownOpen(false);
                                            setShowDeleteDialog(true);
                                        }}
                                    >
                                        <Trash className="h-4 w-4 mr-2" />
                                        Delete
                                    </DropdownMenuItem>
                                </DropdownMenuContent>
                            </DropdownMenu>
                        </div>
>>>>>>> 51cf1a98
                    </div>
                </div>

                {/* Display appropriate content based on error status */}
                {syncJob?.error && syncJob?.status !== 'cancelled' ? (
                    <SyncErrorCard
                        error={syncJob.error}
                        onRunSync={handleRunSync}
                        isInitiatingSyncJob={isInitiatingSyncJob}
                        isSyncJobRunning={false}
                        isDark={isDark}
                    />
                ) : (
                    <SyncDagCard
                        sourceConnection={sourceConnection}
                        entityDict={entityDict}
                        selectedEntity={selectedEntity}
                        setSelectedEntity={setSelectedEntity}
                        nodes={nodes}
                        edges={edges}
                        onNodesChange={onNodesChange}
                        onEdgesChange={onEdgesChange}
                        reactFlowInstance={reactFlowInstance}
                        setReactFlowInstance={setReactFlowInstance}
                        flowContainerRef={flowContainerRef}
                        syncJobData={syncJobData}
<<<<<<< HEAD
                        onRunSync={handleRunSync}
                        isInitiatingSyncJob={isInitiatingSyncJob}
                        isDark={isDark}
                        syncJob={syncJob}
                        onCancelSync={handleCancelSync}
                        isCancelling={isCancelling}
                        entitiesAllowed={entitiesAllowed}
                        syncsAllowed={syncsAllowed}
                        entitiesCheckDetails={entitiesCheckDetails}
                        syncsCheckDetails={syncsCheckDetails}
                        isCheckingUsage={isCheckingUsage}
=======
                        isDark={isDark}
>>>>>>> 51cf1a98
                    />
                )}
            </div>

            {/* Schedule Edit Dialog */}
            {showScheduleDialog && (
                <Dialog
                    open={showScheduleDialog}
                    onOpenChange={setShowScheduleDialog}
                >
                    <DialogContent className={cn("max-w-3xl", isDark ? "bg-card-solid border-border" : "")}>
                        <DialogHeader>
                            <DialogTitle className={isDark ? "text-foreground" : ""}>Edit Sync Schedule</DialogTitle>
                        </DialogHeader>

                        <div className="py-4">
                            {sourceConnection?.id && (
                                <SyncSchedule
                                    value={scheduleConfig}
                                    onChange={(newConfig) => {
                                        setScheduleConfig(newConfig);
                                    }}
                                />
                            )}
                        </div>

                        <DialogFooter>
                            <Button
                                variant="outline"
                                onClick={() => setShowScheduleDialog(false)}
                            >
                                Cancel
                            </Button>
                            <Button
                                onClick={handleScheduleDone}
                            >
                                Save
                            </Button>
                        </DialogFooter>
                    </DialogContent>
                </Dialog>
            )}

            {/* Edit Source Connection Dialog */}
            <EditSourceConnectionDialog
                open={showEditDetailsDialog}
                onOpenChange={setShowEditDetailsDialog}
                sourceConnection={sourceConnection}
                editFormData={editFormData}
                setEditFormData={setEditFormData}
                sourceDetails={sourceDetails}
                authProviderDetails={authProviderDetails}
                isUpdating={isUpdating}
                showPasswordFields={showPasswordFields}
                setShowPasswordFields={setShowPasswordFields}
                handleEditSubmit={handleEditSubmit}
                formatTimeSince={formatTimeSince}
                isTokenField={isTokenField}
                isDark={isDark}
                resolvedTheme={resolvedTheme}
            />





            {/* Delete Confirmation Dialog */}
            {showDeleteDialog && sourceConnection && (
                <AlertDialog open={showDeleteDialog} onOpenChange={setShowDeleteDialog}>
                    <AlertDialogContent className={cn(
                        "border-border",
                        isDark ? "bg-card-solid text-foreground" : "bg-white"
                    )}>
                        <AlertDialogHeader>
                            <AlertDialogTitle>Delete Source Connection</AlertDialogTitle>
                            <AlertDialogDescription>
                                <div className="space-y-4">
                                    <div className="rounded-lg border border-destructive/20 bg-destructive/5 p-4 space-y-3">
                                        <ul className="space-y-2 ml-4">
                                            <li className="flex items-start">
                                                <span className="mr-2">•</span>
                                                <div>
                                                    <p className="text-sm text-muted-foreground">
                                                        You will need to re-authenticate and reconfigure the connection to sync data from this source again.
                                                    </p>
                                                </div>
                                            </li>
                                            <li className="flex items-start">
                                                <span className="mr-2">•</span>
                                                <div>
                                                    <p className="text-sm text-muted-foreground">
                                                        All data that was synced from this source will be permanently removed from the knowledge base and cannot be recovered.
                                                    </p>
                                                </div>
                                            </li>
                                        </ul>
                                    </div>
                                </div>

                                <div className="mt-4">
                                    <Label htmlFor="confirm-delete" className="text-sm font-medium block mb-2">
                                        Type <span className="font-bold">{sourceConnection.name}</span> to confirm deletion
                                    </Label>
                                    <Input
                                        id="confirm-delete"
                                        value={deleteConfirmText}
                                        onChange={(e) => setDeleteConfirmText(e.target.value)}
                                        className="w-full"
                                        placeholder={sourceConnection.name}
                                    />
                                </div>
                            </AlertDialogDescription>
                        </AlertDialogHeader>
                        <AlertDialogFooter>
                            <AlertDialogCancel onClick={() => {
                                setShowDeleteDialog(false);
                                setDeleteConfirmText('');
                            }}>
                                Cancel
                            </AlertDialogCancel>
                            <AlertDialogAction
                                onClick={async () => {
                                    try {
                                        // Delete the source connection (data is always deleted)
                                        const response = await apiClient.delete(`/source-connections/${sourceConnection.id}`);

                                        if (!response.ok) {
                                            const error = await response.text();
                                            throw new Error(error || 'Failed to delete source connection');
                                        }

                                        // Close dialog and clear confirm text
                                        setShowDeleteDialog(false);
                                        setDeleteConfirmText('');

                                        // Show success toast
                                        toast({
                                            title: "Source connection deleted",
                                            description: "The source connection and all synced data have been permanently deleted from the knowledge base."
                                        });

                                        // Emit event to notify parent components
                                        emitCollectionEvent(SOURCE_CONNECTION_UPDATED, {
                                            id: sourceConnection.id,
                                            collectionId: sourceConnection.collection,
                                            deleted: true
                                        });

                                        // Navigate back to collection view or reload the page
                                        // The parent component should handle the removal
                                    } catch (error) {
                                        console.error('Error deleting source connection:', error);
                                        toast({
                                            title: "Error",
                                            description: error instanceof Error ? error.message : "Failed to delete source connection",
                                            variant: "destructive"
                                        });
                                    }
                                }}
                                disabled={deleteConfirmText !== sourceConnection.name}
                                className="bg-red-600 text-white hover:bg-red-700 dark:bg-red-500 dark:text-white dark:hover:bg-red-600 disabled:opacity-50"
                            >
                                Delete Connection
                            </AlertDialogAction>
                        </AlertDialogFooter>
                    </AlertDialogContent>
                </AlertDialog>
            )}
        </div>
    );
};

export default SourceConnectionDetailView;<|MERGE_RESOLUTION|>--- conflicted
+++ resolved
@@ -35,7 +35,6 @@
 import { syncStorageService } from "@/services/syncStorageService";
 import { deriveSyncStatus, getSyncStatusColorClass, getSyncStatusDisplayText } from "@/utils/syncStatus";
 import { utcNow, parseBackendTimestamp, calculateRuntime, formatRuntime } from "@/utils/dateTime";
-<<<<<<< HEAD
 import { useNavigate } from "react-router-dom";
 import { redirectWithError } from "@/lib/error-utils";
 import {
@@ -59,10 +58,6 @@
         payment_status?: string;
     } | null;
 }
-=======
-import { EditSourceConnectionDialog } from "./EditSourceConnectionDialog";
-import { emitCollectionEvent, SOURCE_CONNECTION_UPDATED } from "@/lib/events";
->>>>>>> 51cf1a98
 
 const nodeTypes = {
     sourceNode: SourceNode,
@@ -139,7 +134,6 @@
     setReactFlowInstance,
     flowContainerRef,
     syncJobData,
-<<<<<<< HEAD
     onRunSync,
     isInitiatingSyncJob,
     isDark,
@@ -151,9 +145,6 @@
     entitiesCheckDetails,
     syncsCheckDetails,
     isCheckingUsage
-=======
-    isDark
->>>>>>> 51cf1a98
 }: {
     sourceConnection: SourceConnection;
     entityDict: Record<string, number>;
@@ -175,7 +166,6 @@
         total: number;
     };
     isDark: boolean;
-<<<<<<< HEAD
     syncJob: SourceConnectionJob | null;
     onCancelSync: () => void;
     isCancelling: boolean;
@@ -187,9 +177,6 @@
 }) => {
     // Calculate if sync is currently running
     const isSyncRunning = syncJob?.status === 'in_progress' || syncJob?.status === 'pending';
-=======
-}) => {
->>>>>>> 51cf1a98
 
     return (
         <div className="space-y-3">
@@ -201,7 +188,6 @@
                     isDark ? "border-gray-700/50 bg-gray-800/30" : "border-gray-200 bg-white shadow-sm"
                 )}>
                     <CardHeader className="p-3">
-<<<<<<< HEAD
                         <div className="flex justify-between items-center">
                             <h3 className={cn(
                                 "text-base font-medium",
@@ -308,14 +294,6 @@
                                 </Button>
                             </div>
                         </div>
-=======
-                        <h3 className={cn(
-                            "text-base font-medium",
-                            isDark ? "text-gray-200" : "text-gray-700"
-                        )}>
-                            Entity Graph
-                        </h3>
->>>>>>> 51cf1a98
                     </CardHeader>
                     <CardContent className="p-3 pt-0">
                         <div
@@ -1741,17 +1719,10 @@
                         )}>
                             <div className="text-xs uppercase tracking-wider font-medium opacity-60">
                                 Runtime
-<<<<<<< HEAD
                             </div>
                             <div className="text-base font-medium">
                                 {totalRuntime ? formatRuntime(totalRuntime) : 'N/A'}
                             </div>
-=======
-                            </div>
-                            <div className="text-base font-medium">
-                                {totalRuntime ? formatRuntime(totalRuntime) : 'N/A'}
-                            </div>
->>>>>>> 51cf1a98
                         </div>
 
                         {/* Schedule Card - FROM SOURCE CONNECTION */}
@@ -1774,7 +1745,6 @@
                                         (nextRunTime ? `In ${nextRunTime}` : 'Scheduled') :
                                         'Manual'}
                                 </div>
-<<<<<<< HEAD
                                 <TooltipProvider delayDuration={100}>
                                     <Tooltip>
                                         <TooltipTrigger asChild>
@@ -1828,13 +1798,10 @@
                                         )}
                                     </Tooltip>
                                 </TooltipProvider>
-=======
->>>>>>> 51cf1a98
                             </div>
                         </div>
                     </div>
 
-<<<<<<< HEAD
                     {/* Right side - Three-dot menu */}
                     <div className={cn(
                         "rounded-lg p-1 shadow-sm transition-all duration-200 h-10 flex items-center justify-center",
@@ -1878,109 +1845,6 @@
                                 </DropdownMenuItem>
                             </DropdownMenuContent>
                         </DropdownMenu>
-=======
-                    {/* Right side - Action buttons */}
-                    <div className="flex gap-2">
-                        {/* Run Sync Button */}
-                        <Button
-                            variant="outline"
-                            size="sm"
-                            className={cn(
-                                "h-10 gap-1.5 font-normal px-3",
-                                (isSyncRunning || isInitiatingSyncJob)
-                                    ? isDark
-                                        ? "bg-gray-800/50 border-gray-700/50 text-gray-400 cursor-not-allowed"
-                                        : "bg-gray-50 border-gray-200 text-gray-400 cursor-not-allowed"
-                                    : isDark
-                                        ? "bg-gray-700 border-gray-600 text-white hover:bg-gray-600"
-                                        : "bg-white border-gray-200 text-gray-800 hover:bg-gray-50"
-                            )}
-                            onClick={handleRunSync}
-                            disabled={isSyncRunning || isInitiatingSyncJob}
-                        >
-                            <Play className="h-3.5 w-3.5" />
-                            {isSyncRunning ? 'Running...' : isInitiatingSyncJob ? 'Starting...' : 'Run Sync'}
-                        </Button>
-
-                        {/* Cancel Sync Button */}
-                        <Button
-                            variant="outline"
-                            size="sm"
-                            className={cn(
-                                "h-10 gap-1.5 font-normal px-3",
-                                isCancelling
-                                    ? isDark
-                                        ? "bg-orange-900/30 border-orange-700 text-orange-200 hover:bg-orange-900/50"
-                                        : "bg-orange-50 border-orange-200 text-orange-700 hover:bg-orange-100"
-                                    : isSyncRunning
-                                        ? isDark
-                                            ? "bg-red-900/30 border-red-700 text-red-200 hover:bg-red-900/50"
-                                            : "bg-red-50 border-red-200 text-red-700 hover:bg-red-100"
-                                        : isDark
-                                            ? "bg-gray-800/50 border-gray-700/50 text-gray-400 cursor-not-allowed"
-                                            : "bg-gray-50 border-gray-200 text-gray-400 cursor-not-allowed"
-                            )}
-                            onClick={handleCancelSync}
-                            disabled={!isSyncRunning || isCancelling}
-                        >
-                            {isCancelling ? (
-                                <>
-                                    <Loader2 className="h-3.5 w-3.5 animate-spin" />
-                                    Cancelling...
-                                </>
-                            ) : (
-                                <>
-                                    <X className="h-3.5 w-3.5" />
-                                    Cancel Sync
-                                </>
-                            )}
-                        </Button>
-
-                        {/* Three-dot menu */}
-                        <div className={cn(
-                            "rounded-lg p-1 shadow-sm transition-all duration-200 h-10 flex items-center justify-center",
-                            isDark
-                                ? "bg-gray-800/60 border border-gray-700/50"
-                                : "bg-white border border-gray-100"
-                        )}>
-                            <DropdownMenu open={dropdownOpen} onOpenChange={setDropdownOpen}>
-                                <DropdownMenuTrigger asChild>
-                                    <Button size="sm" variant="ghost" className="h-8 w-8 p-0">
-                                        <MoreVertical className="h-4 w-4" />
-                                    </Button>
-                                </DropdownMenuTrigger>
-                                <DropdownMenuContent align="end" className="w-48">
-                                    <DropdownMenuItem onClick={() => {
-                                        setDropdownOpen(false);
-                                        setShowEditDetailsDialog(true);
-                                    }}>
-                                        <Edit className="h-4 w-4 mr-2" />
-                                        Edit Details
-                                    </DropdownMenuItem>
-
-                                    <DropdownMenuItem onClick={() => {
-                                        setDropdownOpen(false);
-                                        setShowScheduleDialog(true);
-                                    }}>
-                                        <Clock className="h-4 w-4 mr-2" />
-                                        Edit Schedule
-                                    </DropdownMenuItem>
-
-                                    <DropdownMenuSeparator />
-                                    <DropdownMenuItem
-                                        className="text-red-600 focus:text-red-600 focus:bg-red-50 dark:focus:bg-red-900/20"
-                                        onClick={() => {
-                                            setDropdownOpen(false);
-                                            setShowDeleteDialog(true);
-                                        }}
-                                    >
-                                        <Trash className="h-4 w-4 mr-2" />
-                                        Delete
-                                    </DropdownMenuItem>
-                                </DropdownMenuContent>
-                            </DropdownMenu>
-                        </div>
->>>>>>> 51cf1a98
                     </div>
                 </div>
 
@@ -2007,7 +1871,6 @@
                         setReactFlowInstance={setReactFlowInstance}
                         flowContainerRef={flowContainerRef}
                         syncJobData={syncJobData}
-<<<<<<< HEAD
                         onRunSync={handleRunSync}
                         isInitiatingSyncJob={isInitiatingSyncJob}
                         isDark={isDark}
@@ -2019,9 +1882,6 @@
                         entitiesCheckDetails={entitiesCheckDetails}
                         syncsCheckDetails={syncsCheckDetails}
                         isCheckingUsage={isCheckingUsage}
-=======
-                        isDark={isDark}
->>>>>>> 51cf1a98
                     />
                 )}
             </div>
