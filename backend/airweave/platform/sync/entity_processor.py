"""Module for entity processing within the sync architecture."""

import asyncio
from typing import Dict, List, Optional, Set, Tuple

from fastembed import SparseTextEmbedding

from airweave import crud, models, schemas
from airweave.core.exceptions import NotFoundException
from airweave.core.shared_models import ActionType
from airweave.db.session import get_db_context
from airweave.platform.entities._base import BaseEntity, DestinationAction
from airweave.platform.sync.async_helpers import compute_entity_hash_async, run_in_thread_pool
from airweave.platform.sync.context import SyncContext


class EntityProcessor:
    """Processes entities through a pipeline of stages."""

    def __init__(self):
        """Initialize the entity processor with empty tracking dictionary."""
        self._entities_encountered_count: Dict[str, Set[str]] = {}

    def initialize_tracking(self, sync_context: SyncContext) -> None:
        """Initialize entity tracking with entity types from the DAG.

        Args:
            sync_context: The sync context containing the DAG
        """
        self._entities_encountered_count.clear()

        # Get all entity nodes from the DAG
        entity_nodes = [
            node for node in sync_context.dag.nodes if node.type == schemas.dag.NodeType.entity
        ]

        # Create a dictionary with entity names as keys and empty sets as values
        for node in entity_nodes:
            if node.name.endswith("Entity"):
                self._entities_encountered_count[node.name] = set()

    async def process(
        self,
        entity: BaseEntity,
        source_node: schemas.DagNode,
        sync_context: SyncContext,
    ) -> List[BaseEntity]:
        """Process an entity through the complete pipeline.

        Note: Database sessions are created only when needed to minimize connection usage.
        """
        entity_context = f"Entity({entity.entity_id})"
        pipeline_start = asyncio.get_event_loop().time()

        try:
            sync_context.logger.debug(
                f"🛠 PROCESSOR_START [{entity_context}] Starting entity processing pipeline "
                f"(type: {entity.__class__.__name__})"
            )

            # Track the current entity
            entity_type = entity.__class__.__name__
            if entity_type not in self._entities_encountered_count:
                self._entities_encountered_count[entity_type] = set()

            # Check for duplicate processing
            if entity.entity_id in self._entities_encountered_count[entity_type]:
                sync_context.logger.debug(
                    f"⏭️  PROCESSOR_DUPLICATE [{entity_context}] Already processed, skipping"
                )
                return []

            # Update entity tracking
            self._entities_encountered_count[entity_type].add(entity.entity_id)
            await sync_context.progress.update_entities_encountered_count(
                self._entities_encountered_count
            )

            # Check if entity should be skipped (set by file_manager or source)
            if getattr(entity, "should_skip", False):
                sync_context.logger.debug(
                    f"⏭️  PROCESSOR_SKIP [{entity_context}] Entity marked to skip"
                )
                await sync_context.progress.increment("skipped", 1)
                return []

            # Stage 1: Enrich entity with metadata
            sync_context.logger.debug(
                f"🏷️  PROCESSOR_ENRICH_START [{entity_context}] Enriching entity metadata"
            )
            enrich_start = asyncio.get_event_loop().time()

            enriched_entity = await self._enrich(entity, sync_context)

            enrich_elapsed = asyncio.get_event_loop().time() - enrich_start
            sync_context.logger.debug(
                f"✅ PROCESSOR_ENRICH_DONE [{entity_context}] Enriched in {enrich_elapsed:.3f}s"
            )

            # Stage 2: Determine action for entity (REQUIRES DATABASE)
            sync_context.logger.debug(
                f"🔍 PROCESSOR_ACTION_START [{entity_context}] Determining action"
            )
            action_start = asyncio.get_event_loop().time()

            db_entity, action = await self._determine_action(enriched_entity, sync_context)

            action_elapsed = asyncio.get_event_loop().time() - action_start
            sync_context.logger.debug(
                f"📋 PROCESSOR_ACTION_DONE [{entity_context}] Action: {action} "
                f"(determined in {action_elapsed:.3f}s)"
            )

            # Stage 2.5: Skip further processing if KEEP
            if action == DestinationAction.KEEP:
                await sync_context.progress.increment("kept", 1)
                total_elapsed = asyncio.get_event_loop().time() - pipeline_start
                sync_context.logger.debug(
                    f"⏭️  PROCESSOR_KEEP [{entity_context}] Entity kept, pipeline complete "
                    f"in {total_elapsed:.3f}s"
                )
                return []

            # Stage 3: Process entity through DAG
            sync_context.logger.debug(
                f"🔀 PROCESSOR_TRANSFORM_START [{entity_context}] Starting DAG transformation"
            )
            transform_start = asyncio.get_event_loop().time()

            processed_entities = await self._transform(enriched_entity, source_node, sync_context)

            transform_elapsed = asyncio.get_event_loop().time() - transform_start
            sync_context.logger.debug(
                f"🔄 PROCESSOR_TRANSFORM_DONE [{entity_context}] Transformed into "
                f"{len(processed_entities)} entities in {transform_elapsed:.3f}s"
            )

            # Check if transformation resulted in no entities
            if len(processed_entities) == 0:
                sync_context.logger.warning(
                    f"📭 PROCESSOR_EMPTY_TRANSFORM [{entity_context}] "
                    f"No entities produced, marking skipped"
                )
                await sync_context.progress.increment("skipped", 1)
                return []

            # Stage 4: Compute vector
            sync_context.logger.debug(
                f"🧮 PROCESSOR_VECTOR_START [{entity_context}] Computing vectors"
            )
            vector_start = asyncio.get_event_loop().time()

            processed_entities_with_vector = await self._compute_vector(
                processed_entities, sync_context
            )

            vector_elapsed = asyncio.get_event_loop().time() - vector_start
            sync_context.logger.debug(
                f"🎯 PROCESSOR_VECTOR_DONE [{entity_context}] Computed vectors for "
                f"{len(processed_entities_with_vector)} entities in {vector_elapsed:.3f}s"
            )

            # Stage 5: Persist entities based on action (REQUIRES DATABASE)
            sync_context.logger.debug(
                f"💾 PROCESSOR_PERSIST_START [{entity_context}] Persisting to destinations"
            )
            persist_start = asyncio.get_event_loop().time()

            await self._persist(
                enriched_entity, processed_entities_with_vector, db_entity, action, sync_context
            )

            persist_elapsed = asyncio.get_event_loop().time() - persist_start

            total_elapsed = asyncio.get_event_loop().time() - pipeline_start
            sync_context.logger.debug(
                f"✅ PROCESSOR_COMPLETE [{entity_context}] "
                f"Pipeline complete in {total_elapsed:.3f}s "
                f"(enrich: {enrich_elapsed:.3f}s, action: {action_elapsed:.3f}s, "
                f"transform: {transform_elapsed:.3f}s, vector: {vector_elapsed:.3f}s, "
                f"persist: {persist_elapsed:.3f}s)"
            )

            return processed_entities

        except Exception as e:
            pipeline_elapsed = asyncio.get_event_loop().time() - pipeline_start
            error_type = type(e).__name__
            error_message = str(e) if str(e) else "No error details available"

            # Log detailed error information
            sync_context.logger.error(
                f"💥 PROCESSOR_ERROR [{entity_context}] Pipeline failed after "
                f"{pipeline_elapsed:.3f}s: {error_type}: {error_message}"
            )

            # For debugging empty errors
            if not str(e):
                sync_context.logger.error(
                    f"🔍 PROCESSOR_ERROR_DETAILS [{entity_context}] "
                    f"Empty error of type {error_type}, repr: {repr(e)}"
                )

            # Mark as skipped and continue
            await sync_context.progress.increment("skipped", 1)
            sync_context.logger.warning(
                f"📊 PROCESSOR_SKIP_COUNT [{entity_context}] Marked as skipped due to error"
            )

            return []

    async def _enrich(self, entity: BaseEntity, sync_context: SyncContext) -> BaseEntity:
        """Enrich entity with sync metadata."""
        from datetime import datetime, timedelta, timezone

        from airweave.platform.entities._base import AirweaveSystemMetadata

        # Check if entity needs lazy materialization
        if hasattr(entity, "needs_materialization") and entity.needs_materialization:
            sync_context.logger.debug(
                f"🔄 PROCESSOR_LAZY_DETECT [Entity({entity.entity_id})] "
                f"Entity requires materialization"
            )
            await entity.materialize()

        # Create or update system metadata
        if entity.airweave_system_metadata is None:
            entity.airweave_system_metadata = AirweaveSystemMetadata()

        # Set all system metadata fields
        entity.airweave_system_metadata.source_name = sync_context.source._short_name
        entity.airweave_system_metadata.entity_type = entity.__class__.__name__
        entity.airweave_system_metadata.sync_id = sync_context.sync.id
        entity.airweave_system_metadata.sync_job_id = sync_context.sync_job.id
        entity.airweave_system_metadata.sync_metadata = sync_context.sync.sync_metadata

        # Get harmonized timestamps and use updated_at if available
        timestamps = entity.get_harmonized_timestamps()
        updated_at = timestamps.get("updated_at")
        created_at = timestamps.get("created_at")

        if updated_at:
            entity.airweave_system_metadata.airweave_updated_at = updated_at
        elif created_at:
            entity.airweave_system_metadata.airweave_updated_at = created_at
        else:
            # Default to 2 weeks ago in UTC if no updated_at field
            entity.airweave_system_metadata.airweave_updated_at = datetime.now(
                timezone.utc
            ) - timedelta(weeks=2)

        return entity

    async def _determine_action(
        self, entity: BaseEntity, sync_context: SyncContext
    ) -> tuple[Optional[models.Entity], DestinationAction]:
        """Determine what action to take for an entity.

        Creates a temporary database session for the lookup.
        """
        entity_context = f"Entity({entity.entity_id})"

        sync_context.logger.debug(
            f"🔍 ACTION_DB_LOOKUP [{entity_context}] Looking up existing entity in database"
        )
        db_start = asyncio.get_event_loop().time()

        # Create a new database session just for this lookup
        async with get_db_context() as db:
            try:
                db_entity = await crud.entity.get_by_entity_and_sync_id(
                    db=db, entity_id=entity.entity_id, sync_id=sync_context.sync.id
                )
            except NotFoundException:
                db_entity = None

        db_elapsed = asyncio.get_event_loop().time() - db_start

        if db_entity:
            sync_context.logger.debug(
                f"📋 ACTION_FOUND [{entity_context}] Found existing entity "
                f"(DB lookup: {db_elapsed:.3f}s)"
            )
        else:
            sync_context.logger.debug(
                f"🆕 ACTION_NEW [{entity_context}] No existing entity found "
                f"(DB lookup: {db_elapsed:.3f}s)"
            )

        # Hash computation
        sync_context.logger.debug(f"🔢 ACTION_HASH_START [{entity_context}] Computing entity hash")
        hash_start = asyncio.get_event_loop().time()

        current_hash = await compute_entity_hash_async(entity)

        hash_elapsed = asyncio.get_event_loop().time() - hash_start
        sync_context.logger.debug(
            f"🔢 ACTION_HASH_DONE [{entity_context}] Hash computed in {hash_elapsed:.3f}s"
        )

        if db_entity:
            if db_entity.hash != current_hash:
                action = DestinationAction.UPDATE
                sync_context.logger.debug(
                    f"🔄 ACTION_UPDATE [{entity_context}] Hash differs "
                    f"(stored: {db_entity.hash[:8]}..., current: {current_hash[:8]}...)"
                )
            else:
                action = DestinationAction.KEEP
                sync_context.logger.debug(
                    f"✅ ACTION_KEEP [{entity_context}] Hash matches, no changes needed"
                )
        else:
            action = DestinationAction.INSERT
            sync_context.logger.debug(
                f"➕ ACTION_INSERT [{entity_context}] New entity, will insert"
            )

        return db_entity, action

    async def _transform(
        self,
        entity: BaseEntity,
        source_node: schemas.DagNode,
        sync_context: SyncContext,
    ) -> List[BaseEntity]:
        """Transform entity through DAG routing.

        The router will create its own database session if needed.
        """
        sync_context.logger.debug(
            f"Starting transformation for entity {entity.entity_id} "
            f"(type: {type(entity).__name__}) from source node {source_node.id}"
        )

        # The router will create its own DB session if needed
        transformed_entities = await sync_context.router.process_entity(
            producer_id=source_node.id,
            entity=entity,
        )

        # Log details about the transformed entities
        entity_types = {}
        for e in transformed_entities:
            entity_type = type(e).__name__
            if entity_type in entity_types:
                entity_types[entity_type] += 1
            else:
                entity_types[entity_type] = 1

        type_summary = ", ".join([f"{count} {t}" for t, count in entity_types.items()])
        sync_context.logger.debug(
            f"Transformation complete: entity {entity.entity_id} transformed into "
            f"{len(transformed_entities)} entities ({type_summary})"
        )

        return transformed_entities

    async def _persist(
        self,
        parent_entity: BaseEntity,
        processed_entities: List[BaseEntity],
        db_entity: Optional[models.Entity],
        action: DestinationAction,
        sync_context: SyncContext,
    ) -> None:
        """Persist entities to destinations based on action.

        Args:
            parent_entity: The parent entity of the processed entities
            processed_entities: The entities to persist
            db_entity: The database entity to update
            action: The action to take
            sync_context: The sync context
        """
        if action == DestinationAction.KEEP:
            await self._handle_keep(sync_context)
        elif action == DestinationAction.INSERT:
            await self._handle_insert(parent_entity, processed_entities, db_entity, sync_context)
        elif action == DestinationAction.UPDATE:
            await self._handle_update(parent_entity, processed_entities, db_entity, sync_context)

    async def _compute_vector(
        self,
        processed_entities: List[BaseEntity],
        sync_context: SyncContext,
    ) -> List[BaseEntity]:
        """Compute vector for entities.

        Args:
            processed_entities: The entities to compute vector for
            sync_context: The sync context

        Returns:
            The entities with vector computed
        """
        if not processed_entities:
            sync_context.logger.debug("📭 VECTOR_EMPTY No entities to vectorize")
            return []

        entity_context = self._get_entity_context(processed_entities)
        entity_count = len(processed_entities)

        sync_context.logger.debug(
            f"🧮 VECTOR_START [{entity_context}] Computing vectors for {entity_count} entities"
        )

        try:
            # Build embeddable texts (instead of stringifying full dicts)
            sync_context.logger.debug(
                f"🧩 VECTOR_TEXT_START [{entity_context}] Building embeddable texts"
            )
            convert_start = asyncio.get_event_loop().time()

            texts: list[str] = []
            for e in processed_entities:
                text = e.build_embeddable_text() if hasattr(e, "build_embeddable_text") else str(e)
                # Persist for downstream destinations/UI
                if hasattr(e, "embeddable_text"):
                    try:
                        e.embeddable_text = text
                    except Exception:
                        pass
                texts.append(text)

            convert_elapsed = asyncio.get_event_loop().time() - convert_start
            sync_context.logger.debug(
                (
                    f"🧩 VECTOR_TEXT_DONE [{entity_context}] Built {len(texts)} texts "
                    f"in {convert_elapsed:.3f}s"
                )
            )

            # Get embeddings from the model
            sync_context.logger.debug(
                f"🤖 VECTOR_EMBED_START [{entity_context}] Calling embedding model"
            )
            embed_start = asyncio.get_event_loop().time()

<<<<<<< HEAD
            embeddings = await self._get_embeddings(texts, sync_context, entity_context)
=======
            embeddings, sparse_embeddings = await self._get_embeddings(
                entity_dicts, sync_context, entity_context
            )
>>>>>>> aa565596

            embed_elapsed = asyncio.get_event_loop().time() - embed_start
            sync_context.logger.debug(
                f"🤖 VECTOR_EMBED_DONE [{entity_context}] Got {len(embeddings)} neural embeddings "
                f"and {len(sparse_embeddings) if sparse_embeddings else 0} sparse embeddings "
                f"in {embed_elapsed:.3f}s"
            )

            # Assign vectors to entities
            sync_context.logger.debug(
                f"🔗 VECTOR_ASSIGN_START [{entity_context}] Assigning vectors to entities"
            )
            assign_start = asyncio.get_event_loop().time()

            processed_entities = await self._assign_vectors_to_entities(
                processed_entities, embeddings, sparse_embeddings, sync_context
            )

            assign_elapsed = asyncio.get_event_loop().time() - assign_start
            sync_context.logger.debug(
                f"🔗 VECTOR_ASSIGN_DONE [{entity_context}] "
                f"Assigned vectors in {assign_elapsed:.3f}s"
            )

            total_elapsed = convert_elapsed + embed_elapsed + assign_elapsed
            sync_context.logger.debug(
                f"✅ VECTOR_COMPLETE [{entity_context}] "
                f"Vectorization complete in {total_elapsed:.3f}s "
                f"(convert: {convert_elapsed:.3f}s, embed: {embed_elapsed:.3f}s, "
                f"assign: {assign_elapsed:.3f}s)"
            )

            return processed_entities

        except Exception as e:
            sync_context.logger.error(
                f"💥 VECTOR_ERROR [{entity_context}] Vectorization failed: {str(e)}"
            )
            raise

    def _get_entity_context(self, processed_entities: List[BaseEntity]) -> str:
        """Get entity context string for logging."""
        if processed_entities:
            return "Entity batch"
        return "Entity batch"

    def _log_vectorization_start(
        self, processed_entities: List[BaseEntity], sync_context: SyncContext, entity_context: str
    ) -> None:
        """Log vectorization startup information."""
        embedding_model = sync_context.embedding_model
        entity_count = len(processed_entities)

        sync_context.logger.debug(
            f"Computing vectors for {entity_count} entities using {embedding_model.model_name}"
        )

        # # Log entity content lengths for debugging
        # content_lengths = [len(str(entity.to_storage_dict())) for entity in processed_entities]
        # total_length = sum(content_lengths)
        # avg_length = total_length / entity_count if entity_count else 0
        # max_length = max(content_lengths) if content_lengths else 0

        # sync_context.logger.debug(
        #     f"Entity content stats: total={total_length}, "
        #     f"avg={avg_length:.2f}, max={max_length}, count={entity_count}"
        # )

    async def _convert_entities_to_dicts(
        self, processed_entities: List[BaseEntity], sync_context: SyncContext
    ) -> List[str]:
        """Convert entities to dictionary representations."""

        def _convert_entities_to_dicts_sync(entities):
            entity_dicts = []
            for _i, entity in enumerate(entities):
                try:
                    entity_dict = str(entity.to_storage_dict())

                    # Log large entities for debugging
                    dict_length = len(entity_dict)
                    if dict_length > 30000:  # ~7500 tokens
                        entity_type = type(entity).__name__
                        sync_context.logger.error(
                            f"🚨 ENTITY_TOO_LARGE Entity {entity.entity_id} ({entity_type}) "
                            f"stringified to {dict_length} chars (~{dict_length // 4} tokens)"
                        )
                        # Log first 1000 chars
                        sync_context.logger.error(
                            f"📄 ENTITY_PREVIEW First 1000 chars of {entity.entity_id}:\n"
                            f"{entity_dict[:1000]}..."
                        )
                        # Log field info if available
                        if hasattr(entity, "model_dump"):
                            fields = entity.model_dump()
                            large_fields = []
                            for field_name, field_value in fields.items():
                                if isinstance(field_value, str) and len(field_value) > 1000:
                                    large_fields.append(f"{field_name}: {len(field_value)} chars")
                            if large_fields:
                                sync_context.logger.error(
                                    f"📊 LARGE_FIELDS in {entity.entity_id}: "
                                    f"{', '.join(large_fields)}"
                                )

                    entity_dicts.append(entity_dict)

                except Exception as e:
                    sync_context.logger.error(f"Error converting entity to dict: {str(e)}")
                    # Provide a fallback empty string to maintain array alignment
                    entity_dicts.append("")
            return entity_dicts

        # Process in smaller batches to prevent long blocking periods
        batch_size = 10
        all_dicts = []

        for i in range(0, len(processed_entities), batch_size):
            batch = processed_entities[i : i + batch_size]

            sync_context.logger.debug(
                f"📦 CONVERT_BATCH Converting batch {i // batch_size + 1} ({len(batch)} entities)"
            )

            batch_dicts = await run_in_thread_pool(_convert_entities_to_dicts_sync, batch)
            all_dicts.extend(batch_dicts)

            # Yield control between batches
            await asyncio.sleep(0)

        return all_dicts

    async def _get_embeddings(
        self, entity_dicts: List[str], sync_context: SyncContext, entity_context: str
    ) -> Tuple[List[List[float]], List[SparseTextEmbedding] | None]:
        """Get embeddings from the embedding model."""
        import asyncio
        import inspect

        embedding_model = sync_context.embedding_model
        loop = asyncio.get_event_loop()
        cpu_start = loop.time()

        # Get embeddings from the model with entity context
        if hasattr(embedding_model, "embed_many"):
            # Check if the embedding model supports entity_context parameter
            embed_many_signature = inspect.signature(embedding_model.embed_many)
            if "entity_context" in embed_many_signature.parameters:
                embeddings = await embedding_model.embed_many(
                    entity_dicts, entity_context=entity_context
                )
            else:
                embeddings = await embedding_model.embed_many(entity_dicts)
        else:
            embeddings = await embedding_model.embed_many(entity_dicts)

        # Some destinations might not have a BM25 index, so we need to check if we need to compute
        # sparse embeddings.
        calculate_sparse_embeddings = any(
            await asyncio.gather(
                *[destination.has_keyword_index() for destination in sync_context.destinations]
            )
        )

        if calculate_sparse_embeddings:
            sparse_embedder = sync_context.keyword_indexing_model
            sparse_embeddings = list(await sparse_embedder.embed_many(entity_dicts))
        else:
            sparse_embeddings = None

        cpu_elapsed = loop.time() - cpu_start
        sync_context.logger.debug(
            f"Vector computation completed in {cpu_elapsed:.2f}s for {len(embeddings)} entities"
        )

        return embeddings, sparse_embeddings

    async def _assign_vectors_to_entities(
        self,
        processed_entities: List[BaseEntity],
        embeddings: List[List[float]],
        sparse_embeddings: List[SparseTextEmbedding] | None,
        sync_context: SyncContext,
    ) -> List[BaseEntity]:
        """Assign vectors to entities."""
        # Validate we got the expected number of embeddings
        if len(embeddings) != len(processed_entities):
            sync_context.logger.warning(
                f"Embedding count mismatch: got {len(embeddings)} embeddings "
                f"for {len(processed_entities)} entities"
            )

        # Assign vectors to entities in thread pool (CPU-bound operation for many entities)
        def _assign_vectors_to_entities_sync(entities, neural_vectors, sparse_vectors):
            for i, (processed_entity, neural_vector) in enumerate(
                zip(entities, neural_vectors, strict=False)
            ):
                try:
                    if neural_vector is None:
                        sync_context.logger.warning(
                            f"Received None vectors for entity at index {i}"
                        )
                        continue

                    sparse_vector = sparse_vectors[i] if sparse_vectors else None
                    vector_dim = len(neural_vector) if neural_vector else 0
                    sync_context.logger.debug(
                        f"Assigning vector of dimension {vector_dim} to "
                        f"entity {processed_entity.entity_id}"
                    )
<<<<<<< HEAD
                    # Ensure system metadata exists before setting vector
                    if processed_entity.airweave_system_metadata is None:
                        from airweave.platform.entities._base import AirweaveSystemMetadata

                        processed_entity.airweave_system_metadata = AirweaveSystemMetadata()
                    processed_entity.airweave_system_metadata.vector = vector
=======
                    processed_entity.vectors = [neural_vector, sparse_vector]
>>>>>>> aa565596
                except Exception as e:
                    sync_context.logger.error(
                        f"Error assigning vector to entity at index {i}: {str(e)}"
                    )
            return entities

        return await run_in_thread_pool(
            _assign_vectors_to_entities_sync, processed_entities, embeddings, sparse_embeddings
        )

    async def _handle_keep(self, sync_context: SyncContext) -> None:
        """Handle KEEP action."""
        await sync_context.progress.increment(kept=1)

    async def _handle_insert(
        self,
        parent_entity: BaseEntity,
        processed_entities: List[BaseEntity],
        db_entity: Optional[models.Entity],
        sync_context: SyncContext,
    ) -> None:
        """Handle INSERT action."""
        entity_context = f"Entity({parent_entity.entity_id})"

        if len(processed_entities) == 0:
            sync_context.logger.warning(f"📭 INSERT_EMPTY [{entity_context}] No entities to insert")
            await sync_context.progress.increment("skipped", 1)
            return

        sync_context.logger.debug(
            f"➕ INSERT_START [{entity_context}] Inserting {len(processed_entities)} entities"
        )

        # Database insertion
        sync_context.logger.debug(f"💾 INSERT_DB_START [{entity_context}] Creating database entity")
        db_start = asyncio.get_event_loop().time()

        parent_hash = await compute_entity_hash_async(parent_entity)

        # Create a new database session just for this insert
        async with get_db_context() as db:
            new_db_entity = await crud.entity.create(
                db=db,
                obj_in=schemas.EntityCreate(
                    sync_job_id=sync_context.sync_job.id,
                    sync_id=sync_context.sync.id,
                    entity_id=parent_entity.entity_id,
                    hash=parent_hash,
                ),
                ctx=sync_context.ctx,
            )

        db_elapsed = asyncio.get_event_loop().time() - db_start
        # Update system metadata with DB entity ID
        if parent_entity.airweave_system_metadata:
            parent_entity.airweave_system_metadata.db_entity_id = new_db_entity.id
        sync_context.logger.debug(
            f"💾 INSERT_DB_DONE [{entity_context}] Database entity created in {db_elapsed:.3f}s"
        )
        # Destination insertion
        sync_context.logger.debug(
            f"🎯 INSERT_DEST_START [{entity_context}] "
            f"Writing to {len(sync_context.destinations)} destinations"
        )
        dest_start = asyncio.get_event_loop().time()

        for i, destination in enumerate(sync_context.destinations):
            sync_context.logger.debug(
                f"📤 INSERT_DEST_{i} [{entity_context}] Writing to destination {i + 1}"
            )
            await destination.bulk_insert(processed_entities)

        dest_elapsed = asyncio.get_event_loop().time() - dest_start
        sync_context.logger.debug(
            f"🎯 INSERT_DEST_DONE [{entity_context}] "
            f"All destinations written in {dest_elapsed:.3f}s"
        )

        await sync_context.progress.increment("inserted", 1)

        # Increment guard rail usage for actual entity processing
        await sync_context.guard_rail.increment(ActionType.ENTITIES)

        total_elapsed = db_elapsed + dest_elapsed
        sync_context.logger.debug(
            f"✅ INSERT_COMPLETE [{entity_context}] Insert complete in {total_elapsed:.3f}s"
        )

    async def _handle_update(
        self,
        parent_entity: BaseEntity,
        processed_entities: List[BaseEntity],
        db_entity: models.Entity,
        sync_context: SyncContext,
    ) -> None:
        """Handle UPDATE action."""
        entity_context = f"Entity({parent_entity.entity_id})"

        if len(processed_entities) == 0:
            sync_context.logger.warning(f"📭 UPDATE_EMPTY [{entity_context}] No entities to update")
            await sync_context.progress.increment("skipped", 1)
            return

        sync_context.logger.debug(
            f"🔄 UPDATE_START [{entity_context}] Updating {len(processed_entities)} entities"
        )

        # Database update
        sync_context.logger.debug(f"💾 UPDATE_DB_START [{entity_context}] Updating database entity")
        db_start = asyncio.get_event_loop().time()

        parent_hash = await compute_entity_hash_async(parent_entity)

        # Create a new database session just for this update
        # Re-fetch entity in this session (original was from a different session)
        async with get_db_context() as db:
            # Re-query the entity in the new session to avoid session issues
            try:
                fresh_db_entity = await crud.entity.get_by_entity_and_sync_id(
                    db=db, entity_id=parent_entity.entity_id, sync_id=sync_context.sync.id
                )
                await crud.entity.update(
                    db=db,
                    db_obj=fresh_db_entity,
                    obj_in=schemas.EntityUpdate(hash=parent_hash),
                    ctx=sync_context.ctx,
                )
            except NotFoundException:
                sync_context.logger.warning(
                    f"📭 UPDATE_ENTITY_NOT_FOUND [{entity_context}] "
                    f"Entity no longer exists in database"
                )
                await sync_context.progress.increment("skipped", 1)
                return

        db_elapsed = asyncio.get_event_loop().time() - db_start
        # Update system metadata with DB entity ID
        if parent_entity.airweave_system_metadata:
            parent_entity.airweave_system_metadata.db_entity_id = db_entity.id
        sync_context.logger.debug(
            f"💾 UPDATE_DB_DONE [{entity_context}] Database updated in {db_elapsed:.3f}s"
        )

        # Destination update (delete then insert)
        sync_context.logger.debug(
            f"🗑️  UPDATE_DELETE_START [{entity_context}] Deleting old data from destinations"
        )
        delete_start = asyncio.get_event_loop().time()

        for i, destination in enumerate(sync_context.destinations):
            sync_context.logger.debug(
                f"🗑️  UPDATE_DELETE_{i} [{entity_context}] Deleting from destination {i + 1}"
            )
            await destination.bulk_delete_by_parent_id(
                parent_entity.entity_id, sync_context.sync.id
            )

        delete_elapsed = asyncio.get_event_loop().time() - delete_start
        sync_context.logger.debug(
            f"🗑️  UPDATE_DELETE_DONE [{entity_context}] "
            f"All deletions complete in {delete_elapsed:.3f}s"
        )

        sync_context.logger.debug(
            f"📤 UPDATE_INSERT_START [{entity_context}] Inserting new data to destinations"
        )
        insert_start = asyncio.get_event_loop().time()

        for i, destination in enumerate(sync_context.destinations):
            sync_context.logger.debug(
                f"📤 UPDATE_INSERT_{i} [{entity_context}] Inserting to destination {i + 1}"
            )
            await destination.bulk_insert(processed_entities)

        insert_elapsed = asyncio.get_event_loop().time() - insert_start
        sync_context.logger.debug(
            f"✅ UPDATE_INSERT_DONE [{entity_context}] "
            f"All insertions complete in {insert_elapsed:.3f}s"
        )

        await sync_context.progress.increment("updated", 1)

        # Increment guard rail usage for actual entity processing
        await sync_context.guard_rail.increment(ActionType.ENTITIES)

        total_elapsed = db_elapsed + delete_elapsed + insert_elapsed
        sync_context.logger.debug(
            f"✅ UPDATE_COMPLETE [{entity_context}] Update complete in {total_elapsed:.3f}s"
        )<|MERGE_RESOLUTION|>--- conflicted
+++ resolved
@@ -437,13 +437,9 @@
             )
             embed_start = asyncio.get_event_loop().time()
 
-<<<<<<< HEAD
-            embeddings = await self._get_embeddings(texts, sync_context, entity_context)
-=======
             embeddings, sparse_embeddings = await self._get_embeddings(
                 entity_dicts, sync_context, entity_context
             )
->>>>>>> aa565596
 
             embed_elapsed = asyncio.get_event_loop().time() - embed_start
             sync_context.logger.debug(
@@ -654,16 +650,15 @@
                         f"Assigning vector of dimension {vector_dim} to "
                         f"entity {processed_entity.entity_id}"
                     )
-<<<<<<< HEAD
                     # Ensure system metadata exists before setting vector
                     if processed_entity.airweave_system_metadata is None:
                         from airweave.platform.entities._base import AirweaveSystemMetadata
 
                         processed_entity.airweave_system_metadata = AirweaveSystemMetadata()
-                    processed_entity.airweave_system_metadata.vector = vector
-=======
-                    processed_entity.vectors = [neural_vector, sparse_vector]
->>>>>>> aa565596
+                    processed_entity.airweave_system_metadata.vectors = [
+                        neural_vector,
+                        sparse_vector,
+                    ]
                 except Exception as e:
                     sync_context.logger.error(
                         f"Error assigning vector to entity at index {i}: {str(e)}"
