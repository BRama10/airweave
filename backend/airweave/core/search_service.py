"""Search service for vector database integrations."""

import json
import logging

from openai import AsyncOpenAI
from sqlalchemy.ext.asyncio import AsyncSession

from airweave import crud, schemas
from airweave.core.config import settings
from airweave.core.exceptions import NotFoundException
from airweave.core.logging import ContextualLogger
<<<<<<< HEAD
=======
from airweave.platform.destinations._base import BaseDestination
from airweave.platform.embedding_models._base import BaseEmbeddingModel
>>>>>>> ef9e1a03
from airweave.platform.embedding_models.local_text2vec import LocalText2Vec
from airweave.platform.embedding_models.openai_text2vec import OpenAIText2Vec
from airweave.platform.locator import resource_locator
from airweave.schemas.auth import AuthContext
<<<<<<< HEAD
from airweave.schemas.search import ResponseType, SearchStatus
=======
from airweave.schemas.search import QueryExpansionStrategy, ResponseType, SearchStatus
>>>>>>> ef9e1a03


class SearchService:
    """Service for handling vector database searches."""

    # OpenAI configuration constants
    DEFAULT_MODEL = "gpt-4o"
    DEFAULT_MODEL_SETTINGS = {
        "temperature": 0.7,
        "max_tokens": 1000,
        "top_p": 1,
        "frequency_penalty": 0,
        "presence_penalty": 0,
    }

    CONTEXT_PROMPT = """You are an AI assistant with access to a knowledge base.
    Use the following relevant context to help answer the user's question.
    Always format your responses in proper markdown, including:
    - Using proper headers (# ## ###)
    - Formatting code blocks with ```language
    - Using tables with | header | header |
    - Using bullet points and numbered lists
    - Using **bold** and *italic* where appropriate

    Here's the context:
    {context}

    Remember to:
    1. Be helpful, clear, and accurate
    2. Maintain a professional tone
    3. Format ALL responses in proper markdown
    4. Use tables when presenting structured data
    5. Use code blocks with proper language tags"""

    def __init__(self):
        """Initialize the search service with OpenAI client."""
        if not settings.OPENAI_API_KEY:
            logger = logging.getLogger(__name__)
            logger.warning("OPENAI_API_KEY is not set in environment variables")
            self.openai_client = None
        else:
            self.openai_client = AsyncOpenAI(
                api_key=settings.OPENAI_API_KEY,
            )

    def _clean_search_results(self, results: list[dict]) -> list[dict]:
        """Clean search results by removing large fields and parsing JSON strings.

        Args:
            results: Raw search results from vector database

        Returns:
            Cleaned search results
        """
        cleaned_results = []

        for result in results:
            if not isinstance(result, dict):
                cleaned_results.append(result)
                continue

            cleaned_result = result.copy()

            # Remove the id field from the result
            cleaned_result.pop("id", None)

            if "payload" in cleaned_result and isinstance(cleaned_result["payload"], dict):
                payload = cleaned_result["payload"].copy()

                # Always remove these fields - they're too large or unnecessary
                fields_to_always_remove = [
                    "vector",
                    "download_url",
                    "local_path",
                    "file_uuid",
                    "checksum",
                ]
                for field in fields_to_always_remove:
                    payload.pop(field, None)

                # Handle nested JSON strings - parse them for better display
                json_fields = ["metadata", "sync_metadata", "auth_fields", "config_fields"]
                for field in json_fields:
                    if field in payload and isinstance(payload[field], str):
                        try:
                            # Try to parse JSON string to object for better display
                            payload[field] = json.loads(payload[field])
                        except json.JSONDecodeError:
                            # If it's not valid JSON, keep as is
                            pass

                cleaned_result["payload"] = payload

            cleaned_results.append(cleaned_result)

        return cleaned_results

    def _merge_search_results(
        self, all_results: list[dict], max_results: int = 15, logger: ContextualLogger = None
    ) -> list[dict]:
        """Merge and deduplicate search results from multiple query expansions.

        Deduplicates by document ID, keeping the highest score for each unique document.
        Results are re-sorted by score in descending order.

        Args:
            all_results (list[dict]): Combined results from multiple search queries
            max_results (int): Maximum number of results to return
            logger (ContextualLogger): Logger instance

        Returns:
            list[dict]: Deduplicated and sorted results
        """
        if not all_results:
            return []

        best_results = {}

        for result in all_results:
            doc_id = None
            if isinstance(result, dict):
                doc_id = result.get("id") or result.get("_id")
                if not doc_id and "payload" in result:
                    payload = result.get("payload", {})
                    doc_id = payload.get("entity_id") or payload.get("id") or payload.get("_id")

            if doc_id:
                # Get current score
                score = result.get("score", 0)

                # Keep result with highest score
                if doc_id not in best_results or score > best_results[doc_id].get("score", 0):
                    best_results[doc_id] = result
            else:
                # If we can't find an ID, include the result anyway
                # Use a unique key based on result position
                unique_key = f"no_id_{len(best_results)}_{id(result)}"
                best_results[unique_key] = result

        # Convert back to list and sort by score
        merged = list(best_results.values())
        merged.sort(key=lambda x: x.get("score", 0), reverse=True)

        # Optionally limit results to maintain performance
        if len(merged) > max_results:
            merged = merged[:max_results]

        if logger:
            logger.info(f"Merged {len(all_results)} results into {len(merged)} unique documents")

        return merged

    async def _execute_search(
        self,
        db: AsyncSession,
        query: str,
        readable_id: str,
        auth_context: AuthContext,
        logger: ContextualLogger,
<<<<<<< HEAD
=======
        expansion_strategy: QueryExpansionStrategy | None = None,
>>>>>>> ef9e1a03
    ) -> list[dict]:
        """Internal method to execute search and return raw results.

        This is the single source of truth for search execution, avoiding duplication.

        Args:
            db (AsyncSession): Database session
            query (str): Search query text
            readable_id (str): Readable ID of the collection to search within
            auth_context (AuthContext): Authentication context
            logger (ContextualLogger): Logger instance
<<<<<<< HEAD
=======
            expansion_strategy (QueryExpansionStrategy | None): Query expansion strategy.
                If None, no expansion is performed.
>>>>>>> ef9e1a03

        Returns:
            list[dict]: Raw search results (not cleaned)
        """
<<<<<<< HEAD
        try:
            collection = await crud.collection.get_by_readable_id(db, readable_id, auth_context)
            if not collection:
                raise NotFoundException("Collection not found")

            # Get the destination model
            destination_model = await crud.destination.get_by_short_name(db, "qdrant_native")
            if not destination_model:
                raise NotFoundException("Destination not found")

            # Initialize destination class
            destination_class = resource_locator.get_destination(destination_model)

            # Use OpenAI embeddings if API key is available
            if settings.OPENAI_API_KEY:
                logger.info(
                    "Using OpenAI embedding model for search in "
                    f"collection {readable_id} {collection.id}"
                )
                embedding_model = OpenAIText2Vec(api_key=settings.OPENAI_API_KEY, logger=logger)
            else:
                logger.info(
                    "Using local embedding model for search in "
                    f"collection {readable_id} {collection.id}"
                )
                embedding_model = LocalText2Vec()
=======
        # Get collection and validate
        collection = await self._get_collection(db, readable_id, auth_context)
>>>>>>> ef9e1a03

        # Get destination for vector search
        destination_class = await self._get_destination_class(db)
        destination = await destination_class.create(collection_id=collection.id)

        # Get appropriate embedding model
        embedding_model = self._get_embedding_model(readable_id, collection.id, logger)

        # Perform search based on query expansion strategy
        if expansion_strategy and expansion_strategy != QueryExpansionStrategy.NO_EXPANSION:
            search_results = await self._search_with_expansion(
                query, expansion_strategy, embedding_model, destination, logger
            )
        else:
            search_results = await self._search_single_query(query, embedding_model, destination)

        return search_results

    async def search(
        self,
        db: AsyncSession,
        query: str,
        readable_id: str,
        auth_context: AuthContext,
        logger: ContextualLogger,
        response_type: ResponseType = ResponseType.RAW,
        expansion_strategy: QueryExpansionStrategy | None = None,
    ) -> schemas.SearchResponse:
        """Search across vector database and optionally generate AI completion.

        Args:
            db: Database session
            query: Search query text
            readable_id: Readable ID of the collection to search within
            auth_context: Authentication context
            logger: Logger instance
            response_type: Type of response (raw results or AI completion)
            expansion_strategy: Query expansion strategy. If None, no expansion.

        Returns:
            SearchResponse: Search results with optional AI completion

        Raises:
            NotFoundException: If sync or connections not found
            ConnectionError: If unable to connect to vector database
        """
<<<<<<< HEAD
        results = await self.search(
            db=db,
            query=query,
            readable_id=readable_id,
            auth_context=auth_context,
            logger=logger,
        )
=======
        try:
            # Execute the search once
            raw_results = await self._execute_search(
                db=db,
                query=query,
                readable_id=readable_id,
                auth_context=auth_context,
                logger=logger,
                expansion_strategy=expansion_strategy,
            )

            # Clean results
            cleaned_results = self._clean_search_results(raw_results)

            if response_type == ResponseType.RAW:
                return schemas.SearchResponse(
                    results=cleaned_results,
                    response_type=response_type,
                    status=SearchStatus.SUCCESS,
                )

            # Check for no results or low-quality results
            quality_response = self._check_result_quality(cleaned_results)
            if quality_response:
                return quality_response

            # Process results and generate completion
            processed_results = self._process_search_results(cleaned_results)
            completion = await self._generate_ai_completion(query, cleaned_results)
>>>>>>> ef9e1a03

            return schemas.SearchResponse(
                results=processed_results,
                completion=completion,
                response_type=response_type,
                status=SearchStatus.SUCCESS,
            )

<<<<<<< HEAD
        # Check for no results or low-quality results
        quality_response = self._check_result_quality(results)
        if quality_response:
            return quality_response

        # For completion generation, we need full content (not truncated)
        # So fetch results again but with less aggressive cleaning
        raw_results = await self._get_raw_search_results(
            db=db,
            query=query,
            readable_id=readable_id,
            auth_context=auth_context,
            logger=logger,
        )
        context_results = self._clean_search_results(raw_results, for_display=False)
=======
        except NotFoundException:
            # Re-raise NotFoundExceptions as-is, will be handled by the middleware
            raise
        except Exception as e:
            logger.error(f"Search error: {str(e)}", exc_info=True)
            # Add more context to the error
            if "connection" in str(e).lower():
                raise ConnectionError(f"Vector database connection failed: {str(e)}") from e
            raise
>>>>>>> ef9e1a03

    async def _get_collection(
        self, db: AsyncSession, readable_id: str, auth_context: AuthContext
    ) -> schemas.Collection:
        """Get collection by readable ID and validate it exists."""
        collection = await crud.collection.get_by_readable_id(db, readable_id, auth_context)
        if not collection:
            raise NotFoundException("Collection not found")
        return collection

    async def _get_destination_class(self, db: AsyncSession):
        """Get the destination class for vector database operations."""
        destination_model = await crud.destination.get_by_short_name(db, "qdrant_native")
        if not destination_model:
            raise NotFoundException("Destination not found")
        return resource_locator.get_destination(destination_model)

    def _get_embedding_model(
        self, readable_id: str, collection_id: str, logger: ContextualLogger
    ) -> BaseEmbeddingModel:
        """Get the appropriate embedding model based on configuration."""
        if settings.OPENAI_API_KEY:
            logger.info(
                f"Using OpenAI embedding model for search in collection "
                f"{readable_id} {collection_id}"
            )
            return OpenAIText2Vec(api_key=settings.OPENAI_API_KEY, logger=logger)
        else:
            logger.info(
                f"Using local embedding model for search in collection "
                f"{readable_id} {collection_id}"
            )
            return LocalText2Vec(logger=logger)

    async def _search_with_expansion(
        self,
        query: str,
        expansion_strategy: QueryExpansionStrategy,
        embedding_model: BaseEmbeddingModel,
        destination: BaseDestination,
        logger: ContextualLogger,
    ) -> list[dict]:
        """Perform search with query expansion."""
        from airweave.core.query_preprocessor import query_preprocessor

        # Expand the query
        expanded_queries = await query_preprocessor.expand(query, strategy=expansion_strategy)
        logger.info(
            f"Expanded query '{query}' to {len(expanded_queries)} variants "
            f"using {expansion_strategy.value} strategy"
        )

        # Embed all expanded queries
        vectors = await embedding_model.embed_many(expanded_queries)

        # Use bulk search for all expanded queries at once
        batch_results = await destination.bulk_search(vectors)

        # Flatten results from all queries
        all_results = []
        for query_results in batch_results:
            all_results.extend(query_results)

        # Merge and deduplicate results
        return self._merge_search_results(all_results, logger=logger)

    async def _search_single_query(
        self,
        query: str,
        embedding_model: BaseEmbeddingModel,
        destination: BaseDestination,
    ) -> list[dict]:
        """Perform search with a single query (no expansion)."""
        vector = await embedding_model.embed(query)
        return await destination.search(vector)

    def _check_result_quality(self, results: list[dict]) -> schemas.SearchResponse | None:
        """Check if results are empty or have low quality scores.

        Returns:
            SearchResponse if results are poor quality, None if results are good
        """
        # If no results found, return a more specific message
        if not results:
            return schemas.SearchResponse(
                results=[],
                completion=(
                    "I couldn't find any relevant information for that query. "
                    "Try asking about something in your data collection."
                ),
                response_type=ResponseType.COMPLETION,
                status=SearchStatus.NO_RESULTS,
            )

        # For low-quality results (where scores are low), add this check:
        has_relevant_results = any(result.get("score", 0) > 0.25 for result in results)
        if not has_relevant_results:
            return schemas.SearchResponse(
                results=results,
                completion=(
                    "Your query didn't match anything meaningful in the database. "
                    "Please try a different question related to your data."
                ),
                response_type=ResponseType.COMPLETION,
                status=SearchStatus.NO_RELEVANT_RESULTS,
            )

        return None

    def _process_search_results(self, results: list[dict]) -> list[dict]:
        """Process search results by removing vector data and download URLs.

        Args:
            results: Raw search results

        Returns:
            Processed results with vectors and download URLs removed
        """
        for result in results:
            if isinstance(result, dict) and "payload" in result:
                # Remove vector from payload to avoid sending large data back
                result["payload"].pop("vector", None)
                # Also remove download URLs from payload
                result["payload"].pop("download_url", None)

        return results

    async def _generate_ai_completion(self, query: str, context_results: list[dict]) -> str:
        """Generate AI completion based on search results.

        Args:
            query: The user's search query
            context_results: Processed search results for context

        Returns:
            AI-generated completion text
        """
        # Prepare messages for OpenAI
        messages = [
            {
                "role": "system",
                "content": self.CONTEXT_PROMPT.format(
                    context=str(context_results),
                    additional_instruction=(
                        "If the provided context doesn't contain information to answer "
                        "the query directly, respond with 'I don't have enough information to "
                        "answer that question based on the available data.'"
                    ),
                ),
            },
            {"role": "user", "content": query},
        ]

        # Generate completion
        model = self.DEFAULT_MODEL
        model_settings = self.DEFAULT_MODEL_SETTINGS.copy()

        # Remove streaming setting if present
        model_settings.pop("stream", None)

        try:
            if not self.openai_client:
                return "OpenAI API key not configured. Cannot generate completion."

            response = await self.openai_client.chat.completions.create(
                model=model, messages=messages, **model_settings
            )

            return (
                response.choices[0].message.content
                if response.choices
                else "Unable to generate completion."
            )
        except Exception as e:
            return f"Error generating completion: {str(e)}"

<<<<<<< HEAD
    async def _get_raw_search_results(
        self,
        db: AsyncSession,
        query: str,
        readable_id: str,
        auth_context: AuthContext,
        logger: ContextualLogger,
    ) -> list[dict]:
        """Get raw search results without cleaning (internal use only).

        This is used when we need the full content for AI completion generation.
        """
        collection = await crud.collection.get_by_readable_id(db, readable_id, auth_context)
        if not collection:
            raise NotFoundException("Collection not found")

        destination_model = await crud.destination.get_by_short_name(db, "qdrant_native")
        if not destination_model:
            raise NotFoundException("Destination not found")

        destination_class = resource_locator.get_destination(destination_model)

        if settings.OPENAI_API_KEY:
            embedding_model = OpenAIText2Vec(api_key=settings.OPENAI_API_KEY, logger=logger)
        else:
            embedding_model = LocalText2Vec(logger=logger)

        vector = await embedding_model.embed(query)
        destination = await destination_class.create(collection_id=collection.id)

        return await destination.search(vector)

=======
>>>>>>> ef9e1a03

# Create singleton instance
search_service = SearchService()<|MERGE_RESOLUTION|>--- conflicted
+++ resolved
@@ -10,20 +10,13 @@
 from airweave.core.config import settings
 from airweave.core.exceptions import NotFoundException
 from airweave.core.logging import ContextualLogger
-<<<<<<< HEAD
-=======
 from airweave.platform.destinations._base import BaseDestination
 from airweave.platform.embedding_models._base import BaseEmbeddingModel
->>>>>>> ef9e1a03
 from airweave.platform.embedding_models.local_text2vec import LocalText2Vec
 from airweave.platform.embedding_models.openai_text2vec import OpenAIText2Vec
 from airweave.platform.locator import resource_locator
 from airweave.schemas.auth import AuthContext
-<<<<<<< HEAD
-from airweave.schemas.search import ResponseType, SearchStatus
-=======
 from airweave.schemas.search import QueryExpansionStrategy, ResponseType, SearchStatus
->>>>>>> ef9e1a03
 
 
 class SearchService:
@@ -183,10 +176,7 @@
         readable_id: str,
         auth_context: AuthContext,
         logger: ContextualLogger,
-<<<<<<< HEAD
-=======
         expansion_strategy: QueryExpansionStrategy | None = None,
->>>>>>> ef9e1a03
     ) -> list[dict]:
         """Internal method to execute search and return raw results.
 
@@ -198,46 +188,14 @@
             readable_id (str): Readable ID of the collection to search within
             auth_context (AuthContext): Authentication context
             logger (ContextualLogger): Logger instance
-<<<<<<< HEAD
-=======
             expansion_strategy (QueryExpansionStrategy | None): Query expansion strategy.
                 If None, no expansion is performed.
->>>>>>> ef9e1a03
 
         Returns:
             list[dict]: Raw search results (not cleaned)
         """
-<<<<<<< HEAD
-        try:
-            collection = await crud.collection.get_by_readable_id(db, readable_id, auth_context)
-            if not collection:
-                raise NotFoundException("Collection not found")
-
-            # Get the destination model
-            destination_model = await crud.destination.get_by_short_name(db, "qdrant_native")
-            if not destination_model:
-                raise NotFoundException("Destination not found")
-
-            # Initialize destination class
-            destination_class = resource_locator.get_destination(destination_model)
-
-            # Use OpenAI embeddings if API key is available
-            if settings.OPENAI_API_KEY:
-                logger.info(
-                    "Using OpenAI embedding model for search in "
-                    f"collection {readable_id} {collection.id}"
-                )
-                embedding_model = OpenAIText2Vec(api_key=settings.OPENAI_API_KEY, logger=logger)
-            else:
-                logger.info(
-                    "Using local embedding model for search in "
-                    f"collection {readable_id} {collection.id}"
-                )
-                embedding_model = LocalText2Vec()
-=======
         # Get collection and validate
         collection = await self._get_collection(db, readable_id, auth_context)
->>>>>>> ef9e1a03
 
         # Get destination for vector search
         destination_class = await self._get_destination_class(db)
@@ -284,15 +242,6 @@
             NotFoundException: If sync or connections not found
             ConnectionError: If unable to connect to vector database
         """
-<<<<<<< HEAD
-        results = await self.search(
-            db=db,
-            query=query,
-            readable_id=readable_id,
-            auth_context=auth_context,
-            logger=logger,
-        )
-=======
         try:
             # Execute the search once
             raw_results = await self._execute_search(
@@ -322,7 +271,6 @@
             # Process results and generate completion
             processed_results = self._process_search_results(cleaned_results)
             completion = await self._generate_ai_completion(query, cleaned_results)
->>>>>>> ef9e1a03
 
             return schemas.SearchResponse(
                 results=processed_results,
@@ -331,23 +279,6 @@
                 status=SearchStatus.SUCCESS,
             )
 
-<<<<<<< HEAD
-        # Check for no results or low-quality results
-        quality_response = self._check_result_quality(results)
-        if quality_response:
-            return quality_response
-
-        # For completion generation, we need full content (not truncated)
-        # So fetch results again but with less aggressive cleaning
-        raw_results = await self._get_raw_search_results(
-            db=db,
-            query=query,
-            readable_id=readable_id,
-            auth_context=auth_context,
-            logger=logger,
-        )
-        context_results = self._clean_search_results(raw_results, for_display=False)
-=======
         except NotFoundException:
             # Re-raise NotFoundExceptions as-is, will be handled by the middleware
             raise
@@ -357,7 +288,6 @@
             if "connection" in str(e).lower():
                 raise ConnectionError(f"Vector database connection failed: {str(e)}") from e
             raise
->>>>>>> ef9e1a03
 
     async def _get_collection(
         self, db: AsyncSession, readable_id: str, auth_context: AuthContext
@@ -534,41 +464,6 @@
         except Exception as e:
             return f"Error generating completion: {str(e)}"
 
-<<<<<<< HEAD
-    async def _get_raw_search_results(
-        self,
-        db: AsyncSession,
-        query: str,
-        readable_id: str,
-        auth_context: AuthContext,
-        logger: ContextualLogger,
-    ) -> list[dict]:
-        """Get raw search results without cleaning (internal use only).
-
-        This is used when we need the full content for AI completion generation.
-        """
-        collection = await crud.collection.get_by_readable_id(db, readable_id, auth_context)
-        if not collection:
-            raise NotFoundException("Collection not found")
-
-        destination_model = await crud.destination.get_by_short_name(db, "qdrant_native")
-        if not destination_model:
-            raise NotFoundException("Destination not found")
-
-        destination_class = resource_locator.get_destination(destination_model)
-
-        if settings.OPENAI_API_KEY:
-            embedding_model = OpenAIText2Vec(api_key=settings.OPENAI_API_KEY, logger=logger)
-        else:
-            embedding_model = LocalText2Vec(logger=logger)
-
-        vector = await embedding_model.embed(query)
-        destination = await destination_class.create(collection_id=collection.id)
-
-        return await destination.search(vector)
-
-=======
->>>>>>> ef9e1a03
 
 # Create singleton instance
 search_service = SearchService()